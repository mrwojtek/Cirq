--- conflicted
+++ resolved
@@ -1,9 +1,3 @@
-<<<<<<< HEAD
-from cirq.google.calibration.engine_simulator import (
-    SQRT_ISWAP_PARAMETERS,
-    PhasedFSimEngineSimulator
-)
-=======
 # Copyright 2021 The Cirq Developers
 #
 # Licensed under the Apache License, Version 2.0 (the "License");
@@ -17,7 +11,11 @@
 # WITHOUT WARRANTIES OR CONDITIONS OF ANY KIND, either express or implied.
 # See the License for the specific language governing permissions and
 # limitations under the License.
->>>>>>> f97eed9c
+
+from cirq.google.calibration.engine_simulator import (
+    SQRT_ISWAP_PARAMETERS,
+    PhasedFSimEngineSimulator,
+)
 
 from cirq.google.calibration.phased_fsim import (
     FloquetPhasedFSimCalibrationOptions,
