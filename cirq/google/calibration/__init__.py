from cirq.google.calibration.phased_fsim import (
<<<<<<< HEAD
    FloquetPhasedFSimCalibrationOptions,
    FloquetPhasedFSimCalibrationRequest,
    FloquetPhasedFSimCalibrationResult,
    PhasedFSimParameters,
    PhasedFSimCalibrationRequest,
    PhasedFSimCalibrationResult
)
from cirq.google.calibration.workflow import (
    run_characterizations
=======
    PhasedFSimCharacterization
>>>>>>> 45cd7583
)<|MERGE_RESOLUTION|>--- conflicted
+++ resolved
@@ -1,15 +1,11 @@
 from cirq.google.calibration.phased_fsim import (
-<<<<<<< HEAD
     FloquetPhasedFSimCalibrationOptions,
     FloquetPhasedFSimCalibrationRequest,
     FloquetPhasedFSimCalibrationResult,
-    PhasedFSimParameters,
     PhasedFSimCalibrationRequest,
-    PhasedFSimCalibrationResult
+    PhasedFSimCalibrationResult,
+    PhasedFSimCharacterization
 )
 from cirq.google.calibration.workflow import (
     run_characterizations
-=======
-    PhasedFSimCharacterization
->>>>>>> 45cd7583
 )