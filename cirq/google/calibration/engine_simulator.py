from typing import (
    Any,
    Callable,
    Dict,
    Iterable,
    Iterator,
    List,
    Optional,
    Sequence,
    Tuple,
    Union,
    cast,
)

import numpy as np

from cirq.circuits import Circuit, PointOptimizer, PointOptimizationSummary
from cirq.ops import (
    FSimGate,
    Gate,
    MeasurementGate,
    Operation,
    PhasedFSimGate,
    Qid,
    QubitOrderOrList,
    SingleQubitGate,
    WaitGate,
)
from cirq.sim import (
    Simulator,
    SimulatesSamples,
    SimulatesIntermediateStateVector,
    SparseSimulatorStep,
    StepResult,
)
from cirq.study import ParamResolver
from cirq.value import RANDOM_STATE_OR_SEED_LIKE, parse_random_state

from cirq.google.calibration.phased_fsim import (
    FloquetPhasedFSimCalibrationRequest,
    IncompatibleMomentError,
    PhasedFSimCalibrationRequest,
    PhasedFSimCalibrationResult,
    PhasedFSimCharacterization,
    SQRT_ISWAP_PARAMETERS,
    try_convert_sqrt_iswap_to_fsim,
)


ParametersDriftGenerator = Callable[[Qid, Qid, FSimGate], PhasedFSimCharacterization]
PhasedFsimDictParameters = Dict[
    Tuple[Qid, Qid], Union[Dict[str, float], PhasedFSimCharacterization]
]


class PhasedFSimEngineSimulator(SimulatesSamples, SimulatesIntermediateStateVector):
    """Wrapper on top of cirq.Simulator that allows to simulate calibration requests.

    This simulator introduces get_calibrations which allows to simulate
    cirq.google.run_characterizations requests. The returned calibration results represent the
    internal state of a simulator. Circuits which are run on this simulator are modified to account
    for the changes in the unitary parameters as described by the calibration results.

    Attributes:
        gates_translator: Function that translates a gate to a supported FSimGate which will undergo
        characterization.
    """

    def __init__(
        self,
        simulator: Simulator,
        *,
        drift_generator: ParametersDriftGenerator,
        gates_translator: Callable[
            [Gate], Optional[Tuple[FSimGate, float]]
        ] = try_convert_sqrt_iswap_to_fsim,
    ) -> None:
        """Initializes the PhasedFSimEngineSimulator.

        Args:
            simulator: cirq.Simulator that all the simulation requests are delegated to.
            drift_generator: Callable that generates the imperfect parameters for each pair of
                qubits and the gate. They are later used for simulation.
            gates_translator: Function that translates a gate to a supported FSimGate which will
                undergo characterization.
        """
        self._simulator = simulator
        self._drift_generator = drift_generator
        self._drifted_parameters: Dict[Tuple[Qid, Qid, FSimGate], PhasedFSimCharacterization] = {}
        self.gates_translator = gates_translator

    @classmethod
    def create_with_ideal_sqrt_iswap(
        cls,
        *,
        simulator: Optional[Simulator] = None,
    ) -> 'PhasedFSimEngineSimulator':
        """Creates a PhasedFSimEngineSimulator that simulates ideal FSimGate(theta=π/4, phi=0).

        Attributes:
            simulator: Simulator object to use. When None, a new instance of cirq.Simulator() will
                be created.

        Returns:
            New PhasedFSimEngineSimulator instance.
        """

        def sample_gate(_1: Qid, _2: Qid, gate: FSimGate) -> PhasedFSimCharacterization:
            assert isinstance(gate, FSimGate), f'Expected FSimGate, got {gate}'
            assert np.isclose(gate.theta, np.pi / 4) and np.isclose(
                gate.phi, 0.0
            ), f'Expected ISWAP ** -0.5 like gate, got {gate}'
            return PhasedFSimCharacterization(
                theta=np.pi / 4, zeta=0.0, chi=0.0, gamma=0.0, phi=0.0
            )

        if simulator is None:
            simulator = Simulator()

        return cls(
            simulator, drift_generator=sample_gate, gates_translator=try_convert_sqrt_iswap_to_fsim
        )

    @classmethod
    def create_with_random_gaussian_sqrt_iswap(
        cls,
        mean: PhasedFSimCharacterization = SQRT_ISWAP_PARAMETERS,
        *,
        simulator: Optional[Simulator] = None,
        sigma: PhasedFSimCharacterization = PhasedFSimCharacterization(
            theta=0.02, zeta=0.05, chi=0.05, gamma=0.05, phi=0.02
        ),
        random_or_seed: RANDOM_STATE_OR_SEED_LIKE = None,
    ) -> 'PhasedFSimEngineSimulator':
        """Creates a PhasedFSimEngineSimulator that introduces a random deviation from the mean.

        The random deviations are described by a Gaussian distribution of a given mean and sigma,
        for each angle respectively.

        Each gate for each pair of qubits retains the sampled values for the entire simulation, even
        when used multiple times within a circuit.

        Attributes:
            mean: The mean value for each unitary angle. All parameters must be provided.
            simulator: Simulator object to use. When None, a new instance of cirq.Simulator() will
                be created.
            sigma: The standard deviation for each unitary angle. For sigma parameters that are
                None, the mean value will be used without any sampling.

        Returns:
            New PhasedFSimEngineSimulator instance.
        """

        if mean.any_none():
            raise ValueError(f'All mean values must be provided, got mean of {mean}')

        rand = parse_random_state(random_or_seed)

        def sample_value(gaussian_mean: Optional[float], gaussian_sigma: Optional[float]) -> float:
            assert gaussian_mean is not None
            if gaussian_sigma is None:
                return gaussian_mean
            return rand.normal(gaussian_mean, gaussian_sigma)

        def sample_gate(_1: Qid, _2: Qid, gate: FSimGate) -> PhasedFSimCharacterization:
            assert isinstance(gate, FSimGate), f'Expected FSimGate, got {gate}'
            assert np.isclose(gate.theta, np.pi / 4) and np.isclose(
                gate.phi, 0.0
            ), f'Expected ISWAP ** -0.5 like gate, got {gate}'

            return PhasedFSimCharacterization(
                theta=sample_value(mean.theta, sigma.theta),
                zeta=sample_value(mean.zeta, sigma.zeta),
                chi=sample_value(mean.chi, sigma.chi),
                gamma=sample_value(mean.gamma, sigma.gamma),
                phi=sample_value(mean.phi, sigma.phi),
            )

<<<<<<< HEAD
        if mean.any_none():
            raise ValueError(f'All mean values must be provided, got mean={mean}')

        if rand is not None:
            if isinstance(rand, int):
                rand = random.Random(rand)
            elif not isinstance(rand, random.Random):
                raise ValueError(
                    f'Provided rand argument {rand} is neither of type int or random.Random'
                )
        else:
            rand = random.Random(rand)

=======
>>>>>>> 4df48e06
        if simulator is None:
            simulator = Simulator()

        return cls(
            simulator, drift_generator=sample_gate, gates_translator=try_convert_sqrt_iswap_to_fsim
        )

    @classmethod
    def create_from_dictionary_sqrt_iswap(
        cls,
        parameters: PhasedFsimDictParameters,
        *,
        simulator: Optional[Simulator] = None,
        ideal_when_missing_gate: bool = False,
        ideal_when_missing_parameter: bool = False,
    ) -> 'PhasedFSimEngineSimulator':
        """Creates PhasedFSimEngineSimulator with fixed drifts.

        Args:
            parameters: Parameters to use for each gate. All keys must be stored in canonical order,
                when the first qubit is not greater than the second one.
            simulator: Simulator object to use. When None, a new instance of cirq.Simulator() will
                be created.
            ideal_when_missing_gate: When set and parameters for some gate for a given pair of
                qubits are not specified in the parameters dictionary then the
                FSimGate(theta=π/4, phi=0) gate parameters will be used. When not set and this
                situation occurs, ValueError is thrown during simulation.
            ideal_when_missing_parameter: When set and some parameter for some gate for a given pair
                of qubits is specified then the matching parameter of FSimGate(theta=π/4, phi=0)
                gate will be used. When not set and this situation occurs, ValueError is thrown
                during simulation.

        Returns:
            New PhasedFSimEngineSimulator instance.
        """

        def sample_gate(a: Qid, b: Qid, gate: FSimGate) -> PhasedFSimCharacterization:
            assert isinstance(gate, FSimGate), f'Expected FSimGate, got {gate}'
            assert np.isclose(gate.theta, np.pi / 4) and np.isclose(
                gate.phi, 0.0
            ), f'Expected ISWAP ** -0.5 like gate, got {gate}'

            if (a, b) in parameters:
                pair_parameters = parameters[(a, b)]
                if not isinstance(pair_parameters, PhasedFSimCharacterization):
                    pair_parameters = PhasedFSimCharacterization(**pair_parameters)
            elif (b, a) in parameters:
                pair_parameters = parameters[(b, a)]
                if not isinstance(pair_parameters, PhasedFSimCharacterization):
                    pair_parameters = PhasedFSimCharacterization(**pair_parameters)
                pair_parameters = pair_parameters.parameters_for_qubits_swapped()
            elif ideal_when_missing_gate:
                pair_parameters = SQRT_ISWAP_PARAMETERS
            else:
                raise ValueError(f'Missing parameters for pair {(a, b)}')

            if pair_parameters.any_none():
                if not ideal_when_missing_parameter:
                    raise ValueError(
                        f'Missing parameter value for pair {(a, b)}, '
                        f'parameters={pair_parameters}'
                    )
                pair_parameters = pair_parameters.merge_with(SQRT_ISWAP_PARAMETERS)

            return pair_parameters

        for a, b in parameters:
            if a > b:
                raise ValueError(
                    f'All qubit pairs must be given in canonical order where the first qubit is '
                    f'less than the second, got {a} > {b}'
                )

        if simulator is None:
            simulator = Simulator()

        return cls(
            simulator, drift_generator=sample_gate, gates_translator=try_convert_sqrt_iswap_to_fsim
        )

    @classmethod
    def create_from_characterizations_sqrt_iswap(
        cls,
        characterizations: Iterable[PhasedFSimCalibrationResult],
        *,
        simulator: Optional[Simulator] = None,
        ideal_when_missing_gate: bool = False,
        ideal_when_missing_parameter: bool = False,
    ) -> 'PhasedFSimEngineSimulator':
        """Creates PhasedFSimEngineSimulator with fixed drifts from the characterizations results.

        Args:
            characterizations: Characterization results which are source of the parameters for
                each gate.
            simulator: Simulator object to use. When None, a new instance of cirq.Simulator() will
                be created.
            ideal_when_missing_gate: When set and parameters for some gate for a given pair of
                qubits are not specified in the parameters dictionary then the
                FSimGate(theta=π/4, phi=0) gate parameters will be used. When not set and this
                situation occurs, ValueError is thrown during simulation.
            ideal_when_missing_parameter: When set and some parameter for some gate for a given pair
                of qubits is specified then the matching parameter of FSimGate(theta=π/4, phi=0)
                gate will be used. When not set and this situation occurs, ValueError is thrown
                during simulation.

        Returns:
            New PhasedFSimEngineSimulator instance.
        """

        parameters: PhasedFsimDictParameters = {}
        for characterization in characterizations:
            gate = characterization.gate
            if (
                not isinstance(gate, FSimGate)
                or not np.isclose(gate.theta, np.pi / 4)
                or not np.isclose(gate.phi, 0.0)
            ):
                raise ValueError(f'Expected ISWAP ** -0.5 like gate, got {gate}')

            for (a, b), pair_parameters in characterization.parameters.items():
                if a > b:
                    a, b = b, a
                    pair_parameters = pair_parameters.parameters_for_qubits_swapped()
                if (a, b) in parameters:
                    raise ValueError(
                        f'Pair ({(a, b)}) appears in multiple moments, multi-moment '
                        f'simulation is not supported.'
                    )
                parameters[(a, b)] = pair_parameters

        if simulator is None:
            simulator = Simulator()

        return cls.create_from_dictionary_sqrt_iswap(
            parameters,
            simulator=simulator,
            ideal_when_missing_gate=ideal_when_missing_gate,
            ideal_when_missing_parameter=ideal_when_missing_parameter,
        )

    def final_state_vector(self, program: Circuit) -> np.array:
        result = self.simulate(program)
        return cast(SparseSimulatorStep, result).state_vector()

    def get_calibrations(
        self, requests: Sequence[PhasedFSimCalibrationRequest]
    ) -> List[PhasedFSimCalibrationResult]:
        """Retrieves the calibration that matches the requests

        Args:
            requests: Calibration requests to obtain.

        Returns:
            Calibration results that reflect the internal state of simulator.
        """
        results = []
        for request in requests:
            if isinstance(request, FloquetPhasedFSimCalibrationRequest):
                options = request.options
                characterize_theta = options.characterize_theta
                characterize_zeta = options.characterize_zeta
                characterize_chi = options.characterize_chi
                characterize_gamma = options.characterize_gamma
                characterize_phi = options.characterize_phi
            else:
                raise ValueError(f'Unsupported calibration request {request}')

            translated = self.gates_translator(request.gate)
            if translated is None:
                raise ValueError(f'Calibration request contains unsupported gate {request.gate}')

            translated_gate, _ = translated

            parameters = {}
            for a, b in request.pairs:
                drifted = self.create_gate_with_drift(a, b, translated_gate)
                parameters[a, b] = PhasedFSimCharacterization(
                    theta=drifted.theta if characterize_theta else None,
                    zeta=drifted.zeta if characterize_zeta else None,
                    chi=drifted.chi if characterize_chi else None,
                    gamma=drifted.gamma if characterize_gamma else None,
                    phi=drifted.phi if characterize_phi else None,
                )

            results.append(
                PhasedFSimCalibrationResult(
                    parameters=parameters, gate=request.gate, options=options
                )
            )

        return results

    def create_gate_with_drift(self, a: Qid, b: Qid, gate: FSimGate) -> PhasedFSimGate:
        """Generates a gate with drift for a given gate.

        Args:
            a: The first qubit.
            b: The second qubit.
            gate: Gate which a modified version of should be generated.

        Returns:
            A modified gate that includes the drifts induced by internal state of the simulator.
        """
        if (a, b, gate) in self._drifted_parameters:
            parameters = self._drifted_parameters[(a, b, gate)]
        elif (b, a, gate) in self._drifted_parameters:
            parameters = self._drifted_parameters[(b, a, gate)].parameters_for_qubits_swapped()
        else:
            parameters = self._drift_generator(a, b, gate)
            self._drifted_parameters[(a, b, gate)] = parameters
        return PhasedFSimGate(**parameters.asdict())

    def _run(
        self, circuit: Circuit, param_resolver: ParamResolver, repetitions: int
    ) -> Dict[str, np.ndarray]:
        converted = _convert_to_circuit_with_drift(self, circuit)
        return self._simulator._run(converted, param_resolver, repetitions)

    def _base_iterator(
        self,
        circuit: Circuit,
        qubit_order: QubitOrderOrList,
        initial_state: Any,
    ) -> Iterator[StepResult]:
        converted = _convert_to_circuit_with_drift(self, circuit)
        return self._simulator._base_iterator(converted, qubit_order, initial_state)


class _PhasedFSimConverter(PointOptimizer):
    def __init__(self, simulator: PhasedFSimEngineSimulator) -> None:
        super().__init__()
        self._simulator = simulator

    def optimization_at(
        self, circuit: Circuit, index: int, op: Operation
    ) -> Optional[PointOptimizationSummary]:

        if isinstance(op.gate, (MeasurementGate, SingleQubitGate, WaitGate)):
            new_op = op
        else:
            if op.gate is None:
                raise IncompatibleMomentError(f'Operation {op} has a missing gate')
            translated = self._simulator.gates_translator(op.gate)
            if translated is None:
                raise IncompatibleMomentError(
                    f'Moment contains non-single qubit operation ' f'{op} with unsupported gate'
                )
            translated_gate, translate_phase_exponent = translated
            if not np.isclose(translate_phase_exponent, 0.0):
                raise RuntimeError('Gates with phase exponents not yet supported')

            # TODO: Introduce phase corrections by adjusting chi.
            a, b = op.qubits
            new_op = self._simulator.create_gate_with_drift(a, b, translated_gate).on(a, b)

        return PointOptimizationSummary(clear_span=1, clear_qubits=op.qubits, new_operations=new_op)


def _convert_to_circuit_with_drift(
    simulator: PhasedFSimEngineSimulator, circuit: Circuit
) -> Circuit:
    circuit_with_drift = Circuit(circuit)
    converter = _PhasedFSimConverter(simulator)
    converter.optimize_circuit(circuit_with_drift)
    return circuit_with_drift<|MERGE_RESOLUTION|>--- conflicted
+++ resolved
@@ -176,22 +176,6 @@
                 phi=sample_value(mean.phi, sigma.phi),
             )
 
-<<<<<<< HEAD
-        if mean.any_none():
-            raise ValueError(f'All mean values must be provided, got mean={mean}')
-
-        if rand is not None:
-            if isinstance(rand, int):
-                rand = random.Random(rand)
-            elif not isinstance(rand, random.Random):
-                raise ValueError(
-                    f'Provided rand argument {rand} is neither of type int or random.Random'
-                )
-        else:
-            rand = random.Random(rand)
-
-=======
->>>>>>> 4df48e06
         if simulator is None:
             simulator = Simulator()
 
