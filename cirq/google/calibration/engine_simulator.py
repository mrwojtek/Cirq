from typing import Callable, Dict, Iterable, Iterator, List, Optional, Tuple, Union, cast

import numpy as np
import random

from cirq.circuits import (
    Circuit,
    PointOptimizer,
    PointOptimizationSummary
)
from cirq.ops import (
    FSimGate,
    Gate,
    MeasurementGate,
    Operation,
    PhasedFSimGate,
    Qid,
    QubitOrderOrList,
    SingleQubitGate,
    WaitGate
)
from cirq.sim import (
    Simulator,
    SimulatesSamples,
    SimulatesIntermediateStateVector,
    SparseSimulatorStep
)
from cirq.study import ParamResolver

from cirq.google.calibration.phased_fsim import (
    FloquetPhasedFSimCalibrationRequest,
    IncompatibleMomentError,
    PhasedFSimCalibrationRequest,
    PhasedFSimCalibrationResult,
    PhasedFSimParameters,
    sqrt_iswap_gates_translator
)


SQRT_ISWAP_PARAMETERS = PhasedFSimParameters(
    theta=np.pi / 4,
    zeta=0.0,
    chi=0.0,
    gamma=0.0,
    phi=0.0
)


class PhasedFSimEngineSimulator(SimulatesSamples, SimulatesIntermediateStateVector):

    def __init__(
            self,
            simulator: Simulator, *,
            drift_generator: Callable[[Qid, Qid, FSimGate], PhasedFSimGate],
            gates_translator: Callable[[Gate], Optional[FSimGate]] = sqrt_iswap_gates_translator
    ) -> None:
        self._simulator = simulator
        self._drift_generator = drift_generator
        self._gates_translator = gates_translator
        self._drifted_gates: Dict[Tuple[Qid, Qid, FSimGate], PhasedFSimGate] = {}

    @staticmethod
    def create_with_ideal_sqrt_iswap(simulator: Simulator) -> 'PhasedFSimEngineSimulator':

        def sample_gate(_1: Qid, _2: Qid, gate: FSimGate) -> PhasedFSimGate:
            assert np.isclose(gate.theta, np.pi / 4) and np.isclose(gate.phi, 0.0), (
                f'Expected ISWAP ** -0.5 like gate, got {gate}'
            )
            return PhasedFSimGate(
                theta=np.pi / 4,
                zeta=0.0,
                chi=0.0,
                gamma=0.0,
                phi=0.0
            )

        return PhasedFSimEngineSimulator(
            simulator,
            drift_generator=sample_gate,
            gates_translator=sqrt_iswap_gates_translator
        )

    @staticmethod
    def create_with_random_gaussian_sqrt_iswap(
            simulator: Simulator, *,
            mean: PhasedFSimParameters,
            sigma: PhasedFSimParameters = PhasedFSimParameters(
                theta=0.02,
                zeta=0.05,
                chi=0.05,
                gamma=0.05,
                phi=0.02
            ),
            rand: Optional[Union[int, random.Random]] = None
    ) -> 'PhasedFSimEngineSimulator':

        def sample_gate(_1: Qid, _2: Qid, gate: FSimGate) -> PhasedFSimGate:
            assert np.isclose(gate.theta, np.pi / 4) and np.isclose(gate.phi, 0.0), (
                f'Expected ISWAP ** -0.5 like gate, got {gate}'
            )

            def sample_value(gaussian_mean: float, gaussian_sigma: float) -> float:
                if gaussian_sigma:
                    return rand.gauss(gaussian_mean, gaussian_sigma)
                else:
                    return gaussian_mean

            return PhasedFSimGate(
                theta=sample_value(mean.theta, sigma.theta),
                zeta=sample_value(mean.zeta, sigma.zeta),
                chi=sample_value(mean.chi, sigma.chi),
                gamma=sample_value(mean.gamma, sigma.gamma),
                phi=sample_value(mean.phi, sigma.phi)
            )

        if mean.any_none():
            raise ValueError(f'All mean values must be provided, got mean={mean}')

<<<<<<< HEAD
        if sigma.any_none():
            raise ValueError(f'All sigma values must be provided, got sigma={sigma}')

=======
>>>>>>> 562403b5
        if rand is not None:
            if isinstance(rand, int):
                rand = random.Random(rand)
            elif not isinstance(rand, random.Random):
                raise ValueError(
                    f'Provided rand argument {rand} is neither of type int or random.Random')
        else:
            rand = random.Random(rand)

        return PhasedFSimEngineSimulator(
            simulator,
            drift_generator=sample_gate,
            gates_translator=sqrt_iswap_gates_translator
        )

    @staticmethod
    def create_from_dictionary_sqrt_iswap(
            simulator: Simulator, *,
            parameters: Dict[Tuple[Qid, Qid], Union[Dict[str, float], PhasedFSimParameters]],
            ideal_when_missing_gate: bool = False,
            ideal_when_missing_parameter: bool = False
    ) -> 'PhasedFSimEngineSimulator':

        def sample_gate(a: Qid, b: Qid, gate: FSimGate) -> PhasedFSimGate:
            assert np.isclose(gate.theta, np.pi / 4) and np.isclose(gate.phi, 0.0), (
                f'Expected ISWAP ** -0.5 like gate, got {gate}'
            )

            pair = (a, b) if a < b else (b, a)

            if pair in parameters:
                pair_parameters = parameters[pair]
                if not isinstance(pair_parameters, PhasedFSimParameters):
                    pair_parameters = PhasedFSimParameters(**pair_parameters)

                if pair_parameters.any_none():
                    if not ideal_when_missing_parameter:
                        raise ValueError(f'Missing parameter value for pair {pair}, '
                                         f'parameters={pair_parameters}')
                    pair_parameters = pair_parameters.other_when_none(SQRT_ISWAP_PARAMETERS)
            elif ideal_when_missing_gate:
                pair_parameters = SQRT_ISWAP_PARAMETERS
            else:
                raise ValueError(f'Missing parameters for pair {pair}')

            return PhasedFSimGate(**pair_parameters.asdict())

        for a, b in parameters:
            if a > b:
                raise ValueError(
                    f'All qubit pairs must be given in canonical order where the first qubit is '
                    f'less than the second, got {a} > {b}')

        return PhasedFSimEngineSimulator(
            simulator,
            drift_generator=sample_gate,
            gates_translator=sqrt_iswap_gates_translator
        )

    @staticmethod
    def create_from_characterizations_sqrt_iswap(
            simulator: Simulator, *,
            characterizations: Iterable[PhasedFSimCalibrationResult],
            ideal_when_missing_gate: bool = False,
            ideal_when_missing_parameter: bool = False
    ) -> 'PhasedFSimEngineSimulator':
        parameters = {}
        for characterization in characterizations:
            gate = characterization.gate
            if (not isinstance(gate, FSimGate) or
                    not np.isclose(gate.theta, np.pi / 4) or
                    not np.isclose(gate.phi, 0.0)):
                raise ValueError(f'Expected ISWAP ** -0.5 like gate, got {gate}')

            for (a, b), pair_parameters in characterization.parameters.items():
                if a > b:
                    a, b = b, a
                    pair_parameters = pair_parameters.for_qubits_swapped()
                if (a, b) in parameters:
                    # TODO: Add support for multi-moment simulation, where each moment can define
                    #  different parameters for a given qubits pair.
                    raise ValueError(f'Pair ({(a, b)}) appears in multiple moments, multi-moment '
                                     f'simulation is not supported.')
                parameters[(a, b)] = pair_parameters

        return PhasedFSimEngineSimulator.create_from_dictionary_sqrt_iswap(
            simulator,
            parameters=parameters,
            ideal_when_missing_gate=ideal_when_missing_gate,
            ideal_when_missing_parameter=ideal_when_missing_parameter
        )

    def final_state_vector(self, program: Circuit) -> np.array:
        result = self.simulate(program)
        return cast(SparseSimulatorStep, result).state_vector()

    def get_calibrations(self,
                         requests: List[PhasedFSimCalibrationRequest]
                         ) -> List[PhasedFSimCalibrationResult]:
        results = []
        for request in requests:
            if isinstance(request, FloquetPhasedFSimCalibrationRequest):
                estimate_theta = request.options.estimate_theta
                estimate_zeta = request.options.estimate_zeta
                estimate_chi = request.options.estimate_chi
                estimate_gamma = request.options.estimate_gamma
                estimate_phi = request.options.estimate_phi
            else:
                raise ValueError(f'Unsupported calibration request {request}')

            translated_gate = self._gates_translator(request.gate)
            if translated_gate is None:
                raise ValueError(f'Calibration request contains unsupported gate {request.gate}')

            parameters = {}
            for a, b in request.pairs:
                drifted = self._get_or_create_gate(a, b, translated_gate)
                parameters[a, b] = PhasedFSimParameters(
                    theta=drifted.theta if estimate_theta else None,
                    zeta=drifted.zeta if estimate_zeta else None,
                    chi=drifted.chi if estimate_chi else None,
                    gamma=drifted.gamma if estimate_gamma else None,
                    phi=drifted.phi if estimate_phi else None,
                )

            results.append(PhasedFSimCalibrationResult(
                gate=request.gate,
                gate_set=request.gate_set,
                parameters=parameters
            ))

        return results

    def _run(self, circuit: Circuit, param_resolver: ParamResolver, repetitions: int
             ) -> Dict[str, np.ndarray]:
        converted = self._convert_to_circuit_with_drift(circuit)
        return self._simulator._run(converted, param_resolver, repetitions)

    def _simulator_iterator(
        self,
        circuit: Circuit,
        param_resolver:ParamResolver,
        qubit_order: QubitOrderOrList,
        initial_state: np.ndarray,
    ) -> Iterator:
        converted = self._convert_to_circuit_with_drift(circuit)
        return self._simulator._simulator_iterator(
            converted, param_resolver, qubit_order, initial_state)

    def _convert_to_circuit_with_drift(self, circuit: Circuit) -> Circuit:
        copied = Circuit(circuit)
        converter = self._PhasedFSimConverter(self)
        converter.optimize_circuit(copied)
        return copied

    def _get_or_create_gate(self, a: Qid, b: Qid, gate: FSimGate) -> PhasedFSimGate:
        drifted_gate = self._drifted_gates.get((a, b, gate), None)
        if drifted_gate is None:
            drifted_gate = self._drift_generator(a, b, gate)
            self._drifted_gates[(a, b, gate)] = drifted_gate
            self._drifted_gates[(b, a, gate)] = PhasedFSimGate(
                theta=drifted_gate.theta,
                zeta=-drifted_gate.zeta,
                chi=-drifted_gate.chi,
                gamma=drifted_gate.gamma,
                phi=drifted_gate.phi
            )
        return drifted_gate

    class _PhasedFSimConverter(PointOptimizer):

        def __init__(self, outer: 'PhasedFSimEngineSimulator') -> None:
            super().__init__()
            self._outer = outer

        def optimization_at(
                self, circuit: Circuit, index: int, op: Operation
        ) -> Optional[PointOptimizationSummary]:

            if isinstance(op.gate, (MeasurementGate, SingleQubitGate, WaitGate)):
                new_op = op
            else:
                translated_gate = self._outer._gates_translator(op.gate)
                if translated_gate is None:
                    raise IncompatibleMomentError(f'Moment contains non-single qubit operation '
                                                  f'{op} with unsupported gate')
                a, b = op.qubits
                new_op = self._outer._get_or_create_gate(a, b, translated_gate).on(a, b)

            return PointOptimizationSummary(
                clear_span=1, clear_qubits=op.qubits, new_operations=new_op
            )<|MERGE_RESOLUTION|>--- conflicted
+++ resolved
@@ -116,12 +116,6 @@
         if mean.any_none():
             raise ValueError(f'All mean values must be provided, got mean={mean}')
 
-<<<<<<< HEAD
-        if sigma.any_none():
-            raise ValueError(f'All sigma values must be provided, got sigma={sigma}')
-
-=======
->>>>>>> 562403b5
         if rand is not None:
             if isinstance(rand, int):
                 rand = random.Random(rand)
