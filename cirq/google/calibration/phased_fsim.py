--- conflicted
+++ resolved
@@ -43,16 +43,15 @@
     from cirq.protocols import json_serializable_dataclass
 
 
-<<<<<<< HEAD
 _FLOQUET_PHASED_FSIM_HANDLER_NAME = 'floquet_phased_fsim_characterization'
-=======
+
+
 T = TypeVar('T')
 
 
 # Workaround for: https://github.com/python/mypy/issues/5858
 def lru_cache_typesafe(func: Callable[..., T]) -> T:
     return functools.lru_cache(maxsize=None)(func)  # type: ignore
->>>>>>> 42cf9c59
 
 
 @json_serializable_dataclass(frozen=True)
@@ -378,13 +377,10 @@
         }
 
 
-<<<<<<< HEAD
 class IncompatibleMomentError(Exception):
     """Error that occurs when a moment is not supported by a calibration routine."""
 
 
-def sqrt_iswap_gates_translator(gate: Gate) -> Optional[FSimGate]:
-=======
 def try_convert_sqrt_iswap_to_fsim(gate: Gate) -> Optional[FSimGate]:
     """Converts an equivalent gate to FSimGate(theta=π/4, phi=0) if possible.
 
@@ -395,7 +391,6 @@
         FSimGate(theta=π/4, phi=0) if provided gate either  FSimGate, ISWapPowGate, PhasedFSimGate
         or PhasedISwapPowGate that is equivalent to FSimGate(theta=π/4, phi=0). None otherwise.
     """
->>>>>>> 42cf9c59
     if isinstance(gate, FSimGate):
         if not np.isclose(gate.phi, 0.0):
             return None
