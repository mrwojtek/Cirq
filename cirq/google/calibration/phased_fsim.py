<<<<<<< HEAD
from typing import Dict, Optional, Tuple, TYPE_CHECKING
=======
from typing import Dict, Optional
>>>>>>> 962e870e

import abc
import collections
import dataclasses
import re

from cirq.circuits import Circuit
from cirq.ops import Gate, Qid
from cirq.google.api import v2
from cirq.google.engine import CalibrationLayer, CalibrationResult
from cirq.google.serializable_gate_set import SerializableGateSet


# TODO: Add JSON serialization support
@dataclasses.dataclass(frozen=True)
class PhasedFSimCharacterization:
    """Holder for the unitary angles of the cirq.PhasedFSimGate.

    This class stores five unitary parameters (θ, ζ, χ, γ and φ) that describe the
    cirq.PhasedFSimGate which is the most general particle conserving two-qubit gate. The unitary
    of the underlying gate is:

        [[1,                        0,                       0,                0],
         [0,    exp(-i(γ + ζ)) cos(θ), -i exp(-i(γ - χ)) sin(θ),               0],
         [0, -i exp(-i(γ + χ)) sin(θ),    exp(-i(γ - ζ)) cos(θ),               0],
         [0,                        0,                       0,  exp(-i(2γ + φ))]]

    The parameters θ, γ and φ are symmetric and parameters ζ and χ asymmetric under the qubits
    exchange.

    All the angles described by this class are optional and can be left unknown. This is relevant
    for characterization routines that characterize only subset of the gate parameters. All the
    angles are assumed to take a fixed numerical values which reflect the current state of the
    characterized gate.

    Attributes:
        theta: θ angle in radians or None when unknown.
        zeta: ζ angle in radians or None when unknown.
        chi: χ angle in radians or None when unknown.
        gamma: γ angle in radians or None when unknown.
        phi: φ angle in radians or None when unknown.
    """

    theta: Optional[float] = None
    zeta: Optional[float] = None
    chi: Optional[float] = None
    gamma: Optional[float] = None
    phi: Optional[float] = None

    def asdict(self) -> Dict[str, float]:
        """Converts parameters to a dictionary that maps angle names to values."""
        return dataclasses.asdict(self)

    def all_none(self) -> bool:
        """Returns True if all the angles are None"""
        return (
            self.theta is None
            and self.zeta is None
            and self.chi is None
            and self.gamma is None
            and self.phi is None
        )

    def any_none(self) -> bool:
        """Returns True if any the angle is None"""
        return (
            self.theta is None
            or self.zeta is None
            or self.chi is None
            or self.gamma is None
            or self.phi is None
        )

    def parameters_for_qubits_swapped(self) -> 'PhasedFSimCharacterization':
        """Parameters for the gate with qubits swapped between each other.

        The angles theta, gamma and phi are kept unchanged. The angles zeta and chi are negated for
        the gate with swapped qubits.

        Returns:
            New instance with angles adjusted for swapped qubits.
        """
        return PhasedFSimCharacterization(
            theta=self.theta,
            zeta=-self.zeta if self.zeta is not None else None,
            chi=-self.chi if self.chi is not None else None,
            gamma=self.gamma,
            phi=self.phi,
        )

    def merge_with(self, other: 'PhasedFSimCharacterization') -> 'PhasedFSimCharacterization':
        """Substitutes missing parameter with values from other.

        Args:
            other: Parameters to use for None values.

        Returns:
<<<<<<< HEAD
            New instance of PhasedFsimCharacterization with values from this instance if they are
            set or values from other when some parameter is None.
=======
            New instance of PhasedFSimParameters with values from this instance if they are set or
            values from other when some parameter is None.
>>>>>>> 962e870e
        """
        return PhasedFSimCharacterization(
            theta=other.theta if self.theta is None else self.theta,
            zeta=other.zeta if self.zeta is None else self.zeta,
            chi=other.chi if self.chi is None else self.chi,
            gamma=other.gamma if self.gamma is None else self.gamma,
            phi=other.phi if self.phi is None else self.phi,
        )

    def override_by(self, other: 'PhasedFSimCharacterization') -> 'PhasedFSimCharacterization':
        """Overrides other parameters that are not None.

        Args:
            other: Parameters to use for override.

        Returns:
<<<<<<< HEAD
            New instance of PhasedFsimCharacterization_ with values from other if set (values
            from other that are not None). Otherwise the current values are used.
=======
            New instance of PhasedFSimParameters with values from other if set (values from other
            that are not None). Otherwise the current values are used.
>>>>>>> 962e870e
        """
        return other.merge_with(self)


@json_serializable_dataclass(frozen=True)
class FloquetPhasedFSimCalibrationOptions:
    characterize_theta: bool
    characterize_zeta: bool
    characterize_chi: bool
    characterize_gamma: bool
    characterize_phi: bool


# TODO: Fix json serialization (the default one doesn't work with tuples as dictionary keys).
# TODO: Add start and end calibration timestamp
# TODO: Add export to Panda's data frame
@json_serializable_dataclass(frozen=True)
class PhasedFSimCalibrationResult:
    # TODO: Instead of parameters and gate, should that just be cirq.Moment validated at construction time? (This is
    #  slightly problematic with frozen data classes).
    parameters: Dict[Tuple[Qid, Qid], PhasedFSimCharacterization]
    gate: Gate
    gate_set: SerializableGateSet

    def get_parameters(self, a: Qid, b: Qid) -> Optional['PhasedFSimCharacterization']:
        if (a, b) in self.parameters:
            return self.parameters[(a, b)]
        elif (b, a) in self.parameters:
            return self.parameters[(b, a)].parameters_for_qubits_swapped()
        else:
            return None


@json_serializable_dataclass(frozen=True)
class PhasedFSimCalibrationRequest(abc.ABC):
    gate: Gate  # Any gate which can be described by cirq.PhasedFSim
    gate_set: SerializableGateSet
    pairs: Tuple[Tuple[Qid, Qid]]

    @abc.abstractmethod
    def to_calibration_layer(self, handler_name: str) -> CalibrationLayer:
        pass

    @abc.abstractmethod
    def parse_result(self, result: CalibrationResult) -> PhasedFSimCalibrationResult:
        pass


@json_serializable_dataclass(frozen=True)
class FloquetPhasedFSimCalibrationResult(PhasedFSimCalibrationResult):
    options: FloquetPhasedFSimCalibrationOptions


@json_serializable_dataclass(frozen=True)
class FloquetPhasedFSimCalibrationRequest(PhasedFSimCalibrationRequest):
    options: FloquetPhasedFSimCalibrationOptions

    def to_calibration_layer(self, handler_name: str) -> CalibrationLayer:
        circuit = Circuit([self.gate.on(*pair) for pair in self.pairs])
        return CalibrationLayer(
            calibration_type='floquet_phased_fsim_characterization',
            program=circuit,
            args={
                'est_theta': self.options.characterize_theta,
                'est_zeta': self.options.characterize_zeta,
                'est_chi': self.options.characterize_chi,
                'est_gamma': self.options.characterize_gamma,
                'est_phi': self.options.characterize_phi,
                'readout_corrections': True
            }
        )

    def parse_result(self, result: CalibrationResult) -> PhasedFSimCalibrationResult:
        decoded = collections.defaultdict(lambda: {})
        for keys, values in result.metrics['angles'].items():
            for key, value in zip(keys, values):
                match = re.match(r'(\d+)_(.+)', key)
                if not match:
                    raise ValueError(f'Unknown metric name {key}')
                index = int(match[1])
                name = match[2]
                decoded[index][name] = value

        parsed = {}
        for data in decoded.values():
            a = v2.qubit_from_proto_id(data['qubit_a'])
            b = v2.qubit_from_proto_id(data['qubit_b'])
            parsed[(a, b)] = PhasedFSimCharacterization(
                theta=data.get('theta_est', None),
                zeta=data.get('zeta_est', None),
                chi=data.get('chi_est', None),
                gamma=data.get('gamma_est', None),
                phi=data.get('phi_est', None)
            )

        return FloquetPhasedFSimCalibrationResult(
            parameters=parsed,
            gate=self.gate,
            gate_set=self.gate_set,
            options=self.options
        )<|MERGE_RESOLUTION|>--- conflicted
+++ resolved
@@ -1,8 +1,4 @@
-<<<<<<< HEAD
 from typing import Dict, Optional, Tuple, TYPE_CHECKING
-=======
-from typing import Dict, Optional
->>>>>>> 962e870e
 
 import abc
 import collections
@@ -14,6 +10,12 @@
 from cirq.google.api import v2
 from cirq.google.engine import CalibrationLayer, CalibrationResult
 from cirq.google.serializable_gate_set import SerializableGateSet
+
+if TYPE_CHECKING:
+    # Workaround for mypy custom dataclasses
+    from dataclasses import dataclass as json_serializable_dataclass
+else:
+    from cirq.protocols import json_serializable_dataclass
 
 
 # TODO: Add JSON serialization support
@@ -100,13 +102,8 @@
             other: Parameters to use for None values.
 
         Returns:
-<<<<<<< HEAD
-            New instance of PhasedFsimCharacterization with values from this instance if they are
-            set or values from other when some parameter is None.
-=======
             New instance of PhasedFSimParameters with values from this instance if they are set or
             values from other when some parameter is None.
->>>>>>> 962e870e
         """
         return PhasedFSimCharacterization(
             theta=other.theta if self.theta is None else self.theta,
@@ -123,13 +120,8 @@
             other: Parameters to use for override.
 
         Returns:
-<<<<<<< HEAD
-            New instance of PhasedFsimCharacterization_ with values from other if set (values
-            from other that are not None). Otherwise the current values are used.
-=======
             New instance of PhasedFSimParameters with values from other if set (values from other
             that are not None). Otherwise the current values are used.
->>>>>>> 962e870e
         """
         return other.merge_with(self)
 
