--- conflicted
+++ resolved
@@ -166,8 +166,7 @@
     gate: Gate
     gate_set: SerializableGateSet
 
-<<<<<<< HEAD
-    def override(self, parameters: PhasedFSimParameters) -> 'PhasedFSimCalibrationResult':
+    def override(self, parameters: PhasedFSimCharacterization) -> 'PhasedFSimCalibrationResult':
         return PhasedFSimCalibrationResult(
             parameters={
                 pair: pair_parameters.override_by(parameters)
@@ -177,10 +176,7 @@
             gate_set=self.gate_set
         )
 
-    def get_parameters(self, a: Qid, b: Qid) -> Optional['PhasedFSimParameters']:
-=======
     def get_parameters(self, a: Qid, b: Qid) -> Optional['PhasedFSimCharacterization']:
->>>>>>> 4b6c7627
         if (a, b) in self.parameters:
             return self.parameters[(a, b)]
         elif (b, a) in self.parameters:
