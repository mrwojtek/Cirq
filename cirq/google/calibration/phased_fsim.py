--- conflicted
+++ resolved
@@ -11,12 +11,7 @@
 # WITHOUT WARRANTIES OR CONDITIONS OF ANY KIND, either express or implied.
 # See the License for the specific language governing permissions and
 # limitations under the License.
-<<<<<<< HEAD
-
-from typing import Dict, MutableMapping, Optional, Tuple, TYPE_CHECKING
-=======
-from typing import Any, Dict, List, Optional, Tuple, TYPE_CHECKING
->>>>>>> 71624dc4
+from typing import Any, Dict, List, MutableMapping, Optional, Tuple, TYPE_CHECKING
 
 import abc
 import collections
@@ -367,7 +362,30 @@
             parameters=parsed, gate=self.gate, options=self.options
         )
 
-<<<<<<< HEAD
+    @classmethod
+    def _from_json_dict_(
+        cls,
+        gate: Gate,
+        pairs: List[Tuple[Qid, Qid]],
+        options: FloquetPhasedFSimCalibrationOptions,
+        **kwargs,
+    ) -> 'PhasedFSimCalibrationRequest':
+        """Magic method for the JSON serialization protocol.
+
+        Converts serialized dictionary into a dict suitable for
+        class instantiation."""
+        instantiation_pairs = tuple((entry[0], entry[1]) for entry in pairs)
+        return cls(instantiation_pairs, gate, options)
+
+    def _json_dict_(self) -> Dict[str, Any]:
+        """Magic method for the JSON serialization protocol."""
+        return {
+            'cirq_type': 'FloquetPhasedFSimCalibrationRequest',
+            'pairs': [(pair[0], pair[1]) for pair in self.pairs],
+            'gate': self.gate,
+            'options': self.options,
+        }
+
 
 # TODO: Add support for ISWAP ** 0.5 as well.
 def sqrt_iswap_gates_translator(gate: Gate) -> Optional[FSimGate]:
@@ -396,29 +414,4 @@
     if np.isclose(angle, np.pi / 4):
         return FSimGate(theta=np.pi / 4, phi=0.0)
 
-    return None
-=======
-    @classmethod
-    def _from_json_dict_(
-        cls,
-        gate: Gate,
-        pairs: List[Tuple[Qid, Qid]],
-        options: FloquetPhasedFSimCalibrationOptions,
-        **kwargs,
-    ) -> 'PhasedFSimCalibrationRequest':
-        """Magic method for the JSON serialization protocol.
-
-        Converts serialized dictionary into a dict suitable for
-        class instantiation."""
-        instantiation_pairs = tuple((entry[0], entry[1]) for entry in pairs)
-        return cls(instantiation_pairs, gate, options)
-
-    def _json_dict_(self) -> Dict[str, Any]:
-        """Magic method for the JSON serialization protocol."""
-        return {
-            'cirq_type': 'FloquetPhasedFSimCalibrationRequest',
-            'pairs': [(pair[0], pair[1]) for pair in self.pairs],
-            'gate': self.gate,
-            'options': self.options,
-        }
->>>>>>> 71624dc4
+    return None