# Copyright 2021 The Cirq Developers
#
# Licensed under the Apache License, Version 2.0 (the "License");
# you may not use this file except in compliance with the License.
# You may obtain a copy of the License at
#
#     https://www.apache.org/licenses/LICENSE-2.0
#
# Unless required by applicable law or agreed to in writing, software
# distributed under the License is distributed on an "AS IS" BASIS,
# WITHOUT WARRANTIES OR CONDITIONS OF ANY KIND, either express or implied.
# See the License for the specific language governing permissions and
# limitations under the License.
from typing import Any, Dict, List, MutableMapping, Optional, Tuple, TYPE_CHECKING

import abc
import collections
import dataclasses
import functools
import re

import numpy as np

from cirq.circuits import Circuit
from cirq.ops import FSimGate, Gate, ISwapPowGate, PhasedFSimGate, PhasedISwapPowGate, Qid
from cirq.google.api import v2
from cirq.google.engine import CalibrationLayer, CalibrationResult

if TYPE_CHECKING:
    from cirq.google.calibration.engine_simulator import PhasedFSimEngineSimulator


_FLOQUET_PHASED_FSIM_HANDLER_NAME = 'floquet_phased_fsim_characterization'

if TYPE_CHECKING:
    # Workaround for mypy custom dataclasses (python/mypy#5406)
    from dataclasses import dataclass as json_serializable_dataclass
else:
    from cirq.protocols import json_serializable_dataclass


@json_serializable_dataclass(frozen=True)
class PhasedFSimCharacterization:
    """Holder for the unitary angles of the cirq.PhasedFSimGate.

    This class stores five unitary parameters (θ, ζ, χ, γ and φ) that describe the
    cirq.PhasedFSimGate which is the most general particle conserving two-qubit gate. The unitary
    of the underlying gate is:

        [[1,                        0,                       0,                0],
         [0,    exp(-i(γ + ζ)) cos(θ), -i exp(-i(γ - χ)) sin(θ),               0],
         [0, -i exp(-i(γ + χ)) sin(θ),    exp(-i(γ - ζ)) cos(θ),               0],
         [0,                        0,                       0,  exp(-i(2γ + φ))]]

    The parameters θ, γ and φ are symmetric and parameters ζ and χ asymmetric under the qubits
    exchange.

    All the angles described by this class are optional and can be left unknown. This is relevant
    for characterization routines that characterize only subset of the gate parameters. All the
    angles are assumed to take a fixed numerical values which reflect the current state of the
    characterized gate.

    This class supports JSON serialization and deserialization.

    Attributes:
        theta: θ angle in radians or None when unknown.
        zeta: ζ angle in radians or None when unknown.
        chi: χ angle in radians or None when unknown.
        gamma: γ angle in radians or None when unknown.
        phi: φ angle in radians or None when unknown.
    """

    theta: Optional[float] = None
    zeta: Optional[float] = None
    chi: Optional[float] = None
    gamma: Optional[float] = None
    phi: Optional[float] = None

    def asdict(self) -> Dict[str, float]:
        """Converts parameters to a dictionary that maps angle names to values."""
        return dataclasses.asdict(self)

    def all_none(self) -> bool:
        """Returns True if all the angles are None"""
        return (
            self.theta is None
            and self.zeta is None
            and self.chi is None
            and self.gamma is None
            and self.phi is None
        )

    def any_none(self) -> bool:
        """Returns True if any the angle is None"""
        return (
            self.theta is None
            or self.zeta is None
            or self.chi is None
            or self.gamma is None
            or self.phi is None
        )

    def parameters_for_qubits_swapped(self) -> 'PhasedFSimCharacterization':
        """Parameters for the gate with qubits swapped between each other.

        The angles theta, gamma and phi are kept unchanged. The angles zeta and chi are negated for
        the gate with swapped qubits.

        Returns:
            New instance with angles adjusted for swapped qubits.
        """
        return PhasedFSimCharacterization(
            theta=self.theta,
            zeta=-self.zeta if self.zeta is not None else None,
            chi=-self.chi if self.chi is not None else None,
            gamma=self.gamma,
            phi=self.phi,
        )

    def merge_with(self, other: 'PhasedFSimCharacterization') -> 'PhasedFSimCharacterization':
        """Substitutes missing parameter with values from other.

        Args:
            other: Parameters to use for None values.

        Returns:
            New instance of PhasedFSimCharacterization with values from this instance if they are
            set or values from other when some parameter is None.
        """
        return PhasedFSimCharacterization(
            theta=other.theta if self.theta is None else self.theta,
            zeta=other.zeta if self.zeta is None else self.zeta,
            chi=other.chi if self.chi is None else self.chi,
            gamma=other.gamma if self.gamma is None else self.gamma,
            phi=other.phi if self.phi is None else self.phi,
        )

    def override_by(self, other: 'PhasedFSimCharacterization') -> 'PhasedFSimCharacterization':
        """Overrides other parameters that are not None.

        Args:
            other: Parameters to use for override.

        Returns:
            New instance of PhasedFSimCharacterization with values from other if set (values from
            other that are not None). Otherwise the current values are used.
        """
        return other.merge_with(self)


@dataclasses.dataclass(frozen=True)
class PhasedFSimCalibrationResult:
    """The PhasedFSimGate characterization result.

    Attributes:
        parameters: Map from qubit pair to characterization result. For each pair of characterized
            quibts a and b either only (a, b) or only (b, a) is present.
        gate: Characterized gate for each qubit pair.
    """

    parameters: Dict[Tuple[Qid, Qid], PhasedFSimCharacterization]
    gate: Gate

    def get_parameters(self, a: Qid, b: Qid) -> Optional['PhasedFSimCharacterization']:
        """Returns parameters for a qubit pair (a, b) or None when unknown."""
        if (a, b) in self.parameters:
            return self.parameters[(a, b)]
        elif (b, a) in self.parameters:
            return self.parameters[(b, a)].parameters_for_qubits_swapped()
        else:
            return None

    @classmethod
    def _create_parameters_dict(
        cls,
        parameters: List[Tuple[Qid, Qid, PhasedFSimCharacterization]],
    ) -> Dict[Tuple[Qid, Qid], PhasedFSimCharacterization]:
        """Utility function to create parameters from JSON.

        Can be used from child classes to instantiate classes in a _from_json_dict_
        method."""
        return {(entry[0], entry[1]): entry[2] for entry in parameters}

    @classmethod
    def _from_json_dict_(
        cls,
        parameters: List[Tuple[Qid, Qid, PhasedFSimCharacterization]],
        gate: Gate,
        **kwargs,
    ) -> 'PhasedFSimCalibrationResult':
        """Magic method for the JSON serialization protocol.

        Converts serialized dictionary into a dict suitable for
        class instantiation."""
        return cls(cls._create_parameters_dict(parameters), gate)

    def _json_dict_(self) -> Dict[str, Any]:
        """Magic method for the JSON serialization protocol."""
        return {
            'cirq_type': 'PhasedFSimCalibrationResult',
            'gate': self.gate,
            'parameters': [(key[0], key[1], self.parameters[key]) for key in self.parameters],
        }


# We have to relax a mypy constraint, see https://github.com/python/mypy/issues/5374
@dataclasses.dataclass(frozen=True)  # type: ignore
class PhasedFSimCalibrationRequest(abc.ABC):
    """Description of the request to characterize PhasedFSimGate.

    Attributes:
        pairs: Set of qubit pairs to characterize. A single qubit can appear on at most one pair in
            the set.
        gate: Gate to characterize for each qubit pair from pairs. This must be a supported gate
            which can be described cirq.PhasedFSim gate.
    """

    pairs: Tuple[Tuple[Qid, Qid], ...]
    gate: Gate  # Any gate which can be described by cirq.PhasedFSim

    @property
    @functools.lru_cache
    def qubit_pairs(self) -> MutableMapping[Qid, Tuple[Qid, Qid]]:
        # Returning mutable mapping as a cached result because it's hard to get a frozen dictionary
        # in Python...
        return collections.ChainMap(*({q: pair for q in pair} for pair in self.pairs))

    @abc.abstractmethod
    def to_calibration_layer(self) -> CalibrationLayer:
        """Encodes this characterization request in a CalibrationLayer object."""

    @abc.abstractmethod
    def parse_result(self, result: CalibrationResult) -> PhasedFSimCalibrationResult:
        """Decodes the characterization result issued for this request."""


@json_serializable_dataclass(frozen=True)
class FloquetPhasedFSimCalibrationOptions:
    """Options specific to Floquet PhasedFSimCalibration.

    Some angles require another angle to be characterized first so result might have more angles
    characterized than requested here.

    Attributes:
        characterize_theta: Whether to characterize θ angle.
        characterize_zeta: Whether to characterize ζ angle.
        characterize_chi: Whether to characterize χ angle.
        characterize_gamma: Whether to characterize γ angle.
        characterize_phi: Whether to characterize φ angle.
    """

    characterize_theta: bool
    characterize_zeta: bool
    characterize_chi: bool
    characterize_gamma: bool
    characterize_phi: bool

    @staticmethod
    def all_options() -> 'FloquetPhasedFSimCalibrationOptions':
        """Gives options with all angles characterization requests set to True."""
        return FloquetPhasedFSimCalibrationOptions(
            characterize_theta=True,
            characterize_zeta=True,
            characterize_chi=True,
            characterize_gamma=True,
            characterize_phi=True,
        )

    @staticmethod
    def all_except_for_chi_options() -> 'FloquetPhasedFSimCalibrationOptions':
        """Gives options with all but chi angle characterization requests set to True."""
        return FloquetPhasedFSimCalibrationOptions(
            characterize_theta=True,
            characterize_zeta=True,
            characterize_chi=False,
            characterize_gamma=True,
            characterize_phi=True,
        )


@dataclasses.dataclass(frozen=True)
class FloquetPhasedFSimCalibrationResult(PhasedFSimCalibrationResult):
    """PhasedFSim characterization result specific to Floquet calibration.

    Attributes:
        options: Options of the characterization from the request.
    """

    options: FloquetPhasedFSimCalibrationOptions

    @classmethod
    def _from_json_dict_(
        cls,
        parameters: List[Tuple[Qid, Qid, PhasedFSimCharacterization]],
        gate: Gate,
        **kwargs,
    ) -> 'PhasedFSimCalibrationResult':
        """Magic method for the JSON serialization protocol.

        Converts serialized dictionary into a dict suitable for
        class instantiation."""
        return cls(cls._create_parameters_dict(parameters), gate, kwargs['options'])

    def _json_dict_(self) -> Dict[str, Any]:
        """Magic method for the JSON serialization protocol."""
        result_dict = super()._json_dict_()
        result_dict['cirq_type'] = 'FloquetPhasedFSimCalibrationResult'
        result_dict['options'] = self.options
        return result_dict


@dataclasses.dataclass(frozen=True)
class FloquetPhasedFSimCalibrationRequest(PhasedFSimCalibrationRequest):
    """PhasedFSim characterization request specific to Floquet calibration.

    Attributes:
        options: Floquet-specific characterization options.
    """

    options: FloquetPhasedFSimCalibrationOptions

    def to_calibration_layer(self) -> CalibrationLayer:
        circuit = Circuit([self.gate.on(*pair) for pair in self.pairs])
        return CalibrationLayer(
            calibration_type=_FLOQUET_PHASED_FSIM_HANDLER_NAME,
            program=circuit,
            args={
                'est_theta': self.options.characterize_theta,
                'est_zeta': self.options.characterize_zeta,
                'est_chi': self.options.characterize_chi,
                'est_gamma': self.options.characterize_gamma,
                'est_phi': self.options.characterize_phi,
                'readout_corrections': True,
            },
        )

    def parse_result(self, result: CalibrationResult) -> PhasedFSimCalibrationResult:
        decoded: Dict[int, Dict[str, Any]] = collections.defaultdict(lambda: {})
        for keys, values in result.metrics['angles'].items():
            for key, value in zip(keys, values):
                match = re.match(r'(\d+)_(.+)', str(key))
                if not match:
                    raise ValueError(f'Unknown metric name {key}')
                index = int(match[1])
                name = match[2]
                decoded[index][name] = value

        parsed = {}
        for data in decoded.values():
            a = v2.qubit_from_proto_id(data['qubit_a'])
            b = v2.qubit_from_proto_id(data['qubit_b'])
            parsed[(a, b)] = PhasedFSimCharacterization(
                theta=data.get('theta_est', None),
                zeta=data.get('zeta_est', None),
                chi=data.get('chi_est', None),
                gamma=data.get('gamma_est', None),
                phi=data.get('phi_est', None),
            )

        return FloquetPhasedFSimCalibrationResult(
            parameters=parsed, gate=self.gate, options=self.options
        )

    @classmethod
    def _from_json_dict_(
        cls,
        gate: Gate,
        pairs: List[Tuple[Qid, Qid]],
        options: FloquetPhasedFSimCalibrationOptions,
        **kwargs,
    ) -> 'PhasedFSimCalibrationRequest':
        """Magic method for the JSON serialization protocol.

        Converts serialized dictionary into a dict suitable for
        class instantiation."""
        instantiation_pairs = tuple((entry[0], entry[1]) for entry in pairs)
        return cls(instantiation_pairs, gate, options)

    def _json_dict_(self) -> Dict[str, Any]:
        """Magic method for the JSON serialization protocol."""
        return {
            'cirq_type': 'FloquetPhasedFSimCalibrationRequest',
            'pairs': [(pair[0], pair[1]) for pair in self.pairs],
            'gate': self.gate,
            'options': self.options,
        }


<<<<<<< HEAD
class IncompatibleMomentError(Exception):
    """Error that occurs when a moment is not supported by a calibration routine."""


# TODO: Add support for ISWAP ** 0.5 as well.
=======
>>>>>>> d129ff94
def sqrt_iswap_gates_translator(gate: Gate) -> Optional[FSimGate]:
    if isinstance(gate, FSimGate):
        if not np.isclose(gate.phi, 0.0):
            return None
        angle = gate.theta
    elif isinstance(gate, ISwapPowGate):
        angle = -gate.exponent * np.pi / 2
    elif isinstance(gate, PhasedFSimGate):
        if (
            not np.isclose(gate.zeta, 0.0)
            or not np.isclose(gate.chi, 0.0)
            or not np.isclose(gate.gamma, 0.0)
            or not np.isclose(gate.phi, 0.0)
        ):
            return None
        angle = gate.theta
    elif isinstance(gate, PhasedISwapPowGate):
        if not np.isclose(-gate.phase_exponent - 0.5, 0.0):
            return None
        angle = gate.exponent * np.pi / 2
    else:
        return None

    if np.isclose(angle, np.pi / 4):
        return FSimGate(theta=np.pi / 4, phi=0.0)

    return None<|MERGE_RESOLUTION|>--- conflicted
+++ resolved
@@ -27,16 +27,13 @@
 from cirq.google.engine import CalibrationLayer, CalibrationResult
 
 if TYPE_CHECKING:
-    from cirq.google.calibration.engine_simulator import PhasedFSimEngineSimulator
-
-
-_FLOQUET_PHASED_FSIM_HANDLER_NAME = 'floquet_phased_fsim_characterization'
-
-if TYPE_CHECKING:
     # Workaround for mypy custom dataclasses (python/mypy#5406)
     from dataclasses import dataclass as json_serializable_dataclass
 else:
     from cirq.protocols import json_serializable_dataclass
+
+
+_FLOQUET_PHASED_FSIM_HANDLER_NAME = 'floquet_phased_fsim_characterization'
 
 
 @json_serializable_dataclass(frozen=True)
@@ -386,14 +383,10 @@
         }
 
 
-<<<<<<< HEAD
 class IncompatibleMomentError(Exception):
     """Error that occurs when a moment is not supported by a calibration routine."""
 
 
-# TODO: Add support for ISWAP ** 0.5 as well.
-=======
->>>>>>> d129ff94
 def sqrt_iswap_gates_translator(gate: Gate) -> Optional[FSimGate]:
     if isinstance(gate, FSimGate):
         if not np.isclose(gate.phi, 0.0):
