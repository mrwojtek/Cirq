--- conflicted
+++ resolved
@@ -168,12 +168,8 @@
 
 def run_characterizations(calibrations: List[PhasedFSimCalibrationRequest],
                           engine: Union[Engine, PhasedFSimEngineSimulator],
-<<<<<<< HEAD
-                          processor_id: Optional[str],
-=======
                           processor_id: Optional[str] = None,
                           gate_set: Optional[SerializableGateSet] = None,
->>>>>>> 3c2a751e
                           max_layers_per_request: int = 1,
                           progress_func: Optional[Callable[[int, int], None]] = None
                           ) -> List[PhasedFSimCalibrationResult]:
@@ -197,13 +193,9 @@
 
     if isinstance(engine, Engine):
         if processor_id is None:
-<<<<<<< HEAD
-            raise ValueError('Processor id must not be None for engine simulation')
-=======
             raise ValueError('processor_id must be provided when running on the engine')
         if gate_set is None:
             raise ValueError('gate_set must be provided when running on the engine')
->>>>>>> 3c2a751e
 
         results = []
 
