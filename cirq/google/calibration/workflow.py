from typing import Callable, List, Optional, Tuple, Union, cast

from cirq.circuits import Circuit
from cirq.ops import (
    FSimGate,
    Gate,
    GateOperation,
    MeasurementGate,
    Moment,
    Qid,
    SingleQubitGate
)
from cirq.google.calibration.phased_fsim import (
    FloquetPhasedFSimCalibrationOptions,
    FloquetPhasedFSimCalibrationRequest,
    PhasedFSimCalibrationRequest,
    PhasedFSimCalibrationResult,
    sqrt_iswap_gates_translator
)
from cirq.google.engine import Engine
from cirq.google.serializable_gate_set import SerializableGateSet
<<<<<<< HEAD


class IncompatibleMomentError(Exception):
    pass


def floquet_characterization_for_moment(
        moment: Moment,
        options: FloquetPhasedFSimCalibrationOptions,
        gate_set: SerializableGateSet,
        gates_translator: Callable[[Gate], Optional[FSimGate]] = sqrt_iswap_gates_translator,
        pairs_in_canonical_order: bool = False,
        pairs_sorted: bool = False
) -> Optional[FloquetPhasedFSimCalibrationRequest]:

    measurement = False
    single_qubit = False
    gate: Optional[FSimGate] = None
    pairs = []

    for op in moment:
        if not isinstance(op, GateOperation):
            raise IncompatibleMomentError(
                'Moment contains operation different than GateOperation')

        if isinstance(op.gate, MeasurementGate):
            measurement = True
        elif isinstance(op.gate, SingleQubitGate):
            single_qubit = True
        else:
            translated_gate = gates_translator(op.gate)
            if translated_gate is None:
                raise IncompatibleMomentError(
                    f'Moment {moment} contains unsupported non-single qubit operation {op}')
            elif gate is not None and gate != translated_gate:
                raise IncompatibleMomentError(
                    f'Moment {moment} contains operations resolved to two different gates {gate} '
                    f'and {translated_gate}')
            else:
                gate = translated_gate
            pair = cast(Tuple[Qid, Qid],
                        tuple(sorted(op.qubits) if pairs_in_canonical_order else op.qubits))
            pairs.append(pair)

    if gate is None:
        # Either empty, single-qubit or measurement moment.
        return None

    if gate is not None and (measurement or single_qubit):
        raise IncompatibleMomentError(f'Moment contains mixed two-qubit operations and '
                                      f'single-qubit operations or measurement operations.')

    return FloquetPhasedFSimCalibrationRequest(
        gate=gate,
        gate_set=gate_set,
        pairs=tuple(sorted(pairs) if pairs_sorted else pairs),
        options=options
    )


# TODO: Add support for ISWAP ** 0.5 as well.
# TODO: Add support for WaitGates
# TODO: Add support for CircuitOperations.
def floquet_characterization_for_circuit(
        circuit: Circuit,
        gate_set: SerializableGateSet,
        gates_translator: Callable[[Gate], Optional[FSimGate]] = sqrt_iswap_gates_translator,
        options: FloquetPhasedFSimCalibrationOptions = FloquetPhasedFSimCalibrationOptions.
            all_except_for_chi_options(),
        merge_sub_sets: bool = True,
        initial: Optional[
            Tuple[List[FloquetPhasedFSimCalibrationRequest], List[Optional[int]]]] = None
) -> Tuple[List[FloquetPhasedFSimCalibrationRequest], List[Optional[int]]]:
    """
    Returns:
        Tuple of:
          - list of calibration requests,
          - list of indices of the generated calibration requests for each
            moment in the supplied circuit. If None occurs at certain position,
            it means that the related moment was not recognized for calibration.
    """

    def append_if_missing(calibration: FloquetPhasedFSimCalibrationRequest) -> int:
        if calibration.pairs not in pairs_map:
            index = len(calibrations)
            calibrations.append(calibration)
            pairs_map[calibration.pairs] = index
            return index
        else:
            return pairs_map[calibration.pairs]

    def merge_into_calibrations(calibration: FloquetPhasedFSimCalibrationRequest) -> int:
        new_pairs = set(calibration.pairs)
        for index in pairs_map.values():
            assert calibration.gate == calibrations[index].gate
            assert calibration.gate_set == calibrations[index].gate_set
            assert calibration.options == calibrations[index].options
            existing_pairs = calibrations[index].pairs
            if new_pairs.issubset(existing_pairs):
                return index
            elif new_pairs.issuperset(existing_pairs):
                calibrations[index] = calibration
                return index
            else:
                new_qubit_pairs = calibration.qubit_pairs
                existing_qubit_pairs = calibrations[index].qubit_pairs
                if all((new_qubit_pairs[q] == existing_qubit_pairs[q]
                        for q in set(new_qubit_pairs.keys()).intersection(existing_qubit_pairs.keys()))):
                    calibrations[index] = FloquetPhasedFSimCalibrationRequest(
                        gate=calibration.gate,
                        gate_set=gate_set,
                        pairs=tuple(sorted(new_pairs.union(existing_pairs))),
                        options=options
                    )
                    return index

        index = len(calibrations)
        calibrations.append(calibration)
        pairs_map[calibration.pairs] = index
        return index

    if initial is None:
        calibrations = []
        moments_map = []
    else:
        calibrations, moments_map = initial

    pairs_map = {}

    for moment in circuit:
        calibration = floquet_characterization_for_moment(moment, options, gate_set, gates_translator,
                                                          pairs_in_canonical_order=True,
                                                          pairs_sorted=True)

        if calibration is not None:
            if merge_sub_sets:
                index = merge_into_calibrations(calibration)
            else:
                index = append_if_missing(calibration)
            moments_map.append(index)
        else:
            moments_map.append(None)
=======
>>>>>>> 516a594a

    return calibrations, moments_map

<<<<<<< HEAD

def run_characterizations(calibrations: List[PhasedFSimCalibrationRequest],
                          engine: Engine,
                          processor_id: str,
                          max_layers_per_request: int = 1,
                          progress_func: Optional[Callable[[int, int], None]] = None
                          ) -> List[PhasedFSimCalibrationResult]:
=======
def run_characterizations(
    calibrations: List[PhasedFSimCalibrationRequest],
    engine: Engine,
    processor_id: str,
    gate_set: SerializableGateSet,
) -> List[PhasedFSimCalibrationResult]:
>>>>>>> 516a594a
    """Runs calibration requests on the Engine.

    Args:
        calibrations: List of calibrations to perform described in a request object.
        engine: cirq.google.Engine object used for running the calibrations.
        processor_id: processor_id passed to engine.run_calibrations method.
        gate_set: Gate set to use for characterization request.

    Returns:
        List of PhasedFSimCalibrationResult for each requested calibration.
    """
    if max_layers_per_request < 1:
        raise ValueError(f'Miaximum number of layers pere request must be at least 1, '
                         f'{max_layers_per_request} given')

    if not calibrations:
        return []

<<<<<<< HEAD
    gate_sets = [calibration.gate_set for calibration in calibrations]
    gate_set = gate_sets[0]
    if not all(gate_set == other for other in gate_sets):
        raise ValueError('All calibrations that run together must be defined for a shared gate set')

    requests = [
        [calibration.to_calibration_layer()
         for calibration in calibrations[offset:offset + max_layers_per_request]]
        for offset in range(0, len(calibrations), max_layers_per_request)
    ]

    results = []

    for request in requests:
        job = engine.run_calibration(request,
                                     processor_id=processor_id,
                                     gate_set=gate_set)
        results += [calibration.parse_result(result)
                    for calibration, result in zip(calibrations, job.calibration_results())]
        if progress_func:
            progress_func(len(results), len(calibrations))

    return results


def run_floquet_characterization_for_circuit(
        circuit: Circuit,
        engine: Engine,
        processor_id: str,
        gate_set: SerializableGateSet,
        gates_translator: Callable[[Gate], Optional[FSimGate]] = sqrt_iswap_gates_translator,
        options: FloquetPhasedFSimCalibrationOptions = FloquetPhasedFSimCalibrationOptions.
            all_except_for_chi_options(),
        merge_sub_sets: bool = True,
        max_layers_per_request: int = 1,
        progress_func: Optional[Callable[[int, int], None]] = None
) -> Tuple[List[PhasedFSimCalibrationResult], List[Optional[int]]]:
    requests, mapping = floquet_characterization_for_circuit(
        circuit, gate_set, gates_translator, options, merge_sub_sets=merge_sub_sets)
    results = run_characterizations(requests, engine, processor_id,
                                    max_layers_per_request=max_layers_per_request,
                                    progress_func=progress_func)
    return results, mapping
=======
    requests = [calibration.to_calibration_layer() for calibration in calibrations]
    job = engine.run_calibration(requests, processor_id=processor_id, gate_set=gate_set)
    return [
        calibration.parse_result(result)
        for calibration, result in zip(calibrations, job.calibration_results())
    ]
>>>>>>> 516a594a
<|MERGE_RESOLUTION|>--- conflicted
+++ resolved
@@ -19,7 +19,6 @@
 )
 from cirq.google.engine import Engine
 from cirq.google.serializable_gate_set import SerializableGateSet
-<<<<<<< HEAD
 
 
 class IncompatibleMomentError(Exception):
@@ -73,9 +72,8 @@
                                       f'single-qubit operations or measurement operations.')
 
     return FloquetPhasedFSimCalibrationRequest(
+        pairs=tuple(sorted(pairs) if pairs_sorted else pairs),
         gate=gate,
-        gate_set=gate_set,
-        pairs=tuple(sorted(pairs) if pairs_sorted else pairs),
         options=options
     )
 
@@ -115,7 +113,6 @@
         new_pairs = set(calibration.pairs)
         for index in pairs_map.values():
             assert calibration.gate == calibrations[index].gate
-            assert calibration.gate_set == calibrations[index].gate_set
             assert calibration.options == calibrations[index].options
             existing_pairs = calibrations[index].pairs
             if new_pairs.issubset(existing_pairs):
@@ -130,7 +127,6 @@
                         for q in set(new_qubit_pairs.keys()).intersection(existing_qubit_pairs.keys()))):
                     calibrations[index] = FloquetPhasedFSimCalibrationRequest(
                         gate=calibration.gate,
-                        gate_set=gate_set,
                         pairs=tuple(sorted(new_pairs.union(existing_pairs))),
                         options=options
                     )
@@ -162,27 +158,17 @@
             moments_map.append(index)
         else:
             moments_map.append(None)
-=======
->>>>>>> 516a594a
 
     return calibrations, moments_map
 
-<<<<<<< HEAD
 
 def run_characterizations(calibrations: List[PhasedFSimCalibrationRequest],
                           engine: Engine,
                           processor_id: str,
+                          gate_set: SerializableGateSet,
                           max_layers_per_request: int = 1,
                           progress_func: Optional[Callable[[int, int], None]] = None
                           ) -> List[PhasedFSimCalibrationResult]:
-=======
-def run_characterizations(
-    calibrations: List[PhasedFSimCalibrationRequest],
-    engine: Engine,
-    processor_id: str,
-    gate_set: SerializableGateSet,
-) -> List[PhasedFSimCalibrationResult]:
->>>>>>> 516a594a
     """Runs calibration requests on the Engine.
 
     Args:
@@ -200,12 +186,6 @@
 
     if not calibrations:
         return []
-
-<<<<<<< HEAD
-    gate_sets = [calibration.gate_set for calibration in calibrations]
-    gate_set = gate_sets[0]
-    if not all(gate_set == other for other in gate_sets):
-        raise ValueError('All calibrations that run together must be defined for a shared gate set')
 
     requests = [
         [calibration.to_calibration_layer()
@@ -244,12 +224,4 @@
     results = run_characterizations(requests, engine, processor_id,
                                     max_layers_per_request=max_layers_per_request,
                                     progress_func=progress_func)
-    return results, mapping
-=======
-    requests = [calibration.to_calibration_layer() for calibration in calibrations]
-    job = engine.run_calibration(requests, processor_id=processor_id, gate_set=gate_set)
-    return [
-        calibration.parse_result(result)
-        for calibration, result in zip(calibrations, job.calibration_results())
-    ]
->>>>>>> 516a594a
+    return results, mapping