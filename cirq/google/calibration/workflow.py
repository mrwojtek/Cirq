--- conflicted
+++ resolved
@@ -11,10 +11,9 @@
 # WITHOUT WARRANTIES OR CONDITIONS OF ANY KIND, either express or implied.
 # See the License for the specific language governing permissions and
 # limitations under the License.
-from typing import Callable, List, Optional, Tuple, cast
+from typing import Callable, List, Optional, Tuple, Union, cast
 
 from cirq.circuits import Circuit
-<<<<<<< HEAD
 from cirq.ops import (
     FSimGate,
     Gate,
@@ -27,9 +26,6 @@
 from cirq.google.calibration.engine_simulator import (
     PhasedFSimEngineSimulator
 )
-=======
-from cirq.ops import FSimGate, Gate, GateOperation, MeasurementGate, Moment, Qid, SingleQubitGate
->>>>>>> f97eed9c
 from cirq.google.calibration.phased_fsim import (
     FloquetPhasedFSimCalibrationOptions,
     FloquetPhasedFSimCalibrationRequest,
@@ -42,13 +38,10 @@
 from cirq.google.serializable_gate_set import SerializableGateSet
 
 
-<<<<<<< HEAD
-=======
 class IncompatibleMomentError(Exception):
     """Error that occurs when a moment is not supported by a calibration routine."""
 
 
->>>>>>> f97eed9c
 def floquet_characterization_for_moment(
     moment: Moment,
     options: FloquetPhasedFSimCalibrationOptions,
@@ -234,7 +227,6 @@
     return calibrations, moments_map
 
 
-<<<<<<< HEAD
 def run_characterizations(calibrations: List[PhasedFSimCalibrationRequest],
                           engine: Union[Engine, PhasedFSimEngineSimulator],
                           processor_id: Optional[str] = None,
@@ -242,16 +234,6 @@
                           max_layers_per_request: int = 1,
                           progress_func: Optional[Callable[[int, int], None]] = None
                           ) -> List[PhasedFSimCalibrationResult]:
-=======
-def run_characterizations(
-    calibrations: List[PhasedFSimCalibrationRequest],
-    engine: Engine,
-    processor_id: str,
-    gate_set: SerializableGateSet,
-    max_layers_per_request: int = 1,
-    progress_func: Optional[Callable[[int, int], None]] = None,
-) -> List[PhasedFSimCalibrationResult]:
->>>>>>> f97eed9c
     """Runs calibration requests on the Engine.
 
     Args:
@@ -277,7 +259,6 @@
     if not calibrations:
         return []
 
-<<<<<<< HEAD
     if isinstance(engine, Engine):
         if processor_id is None:
             raise ValueError('processor_id must be provided when running on the engine')
@@ -306,54 +287,21 @@
         results = engine.get_calibrations(calibrations)
     else:
         raise ValueError(f'Unsupported engine type {type(engine)}')
-=======
-    requests = [
-        [
-            calibration.to_calibration_layer()
-            for calibration in calibrations[offset : offset + max_layers_per_request]
-        ]
-        for offset in range(0, len(calibrations), max_layers_per_request)
-    ]
-
-    results = []
-
-    for request in requests:
-        job = engine.run_calibration(request, processor_id=processor_id, gate_set=gate_set)
-        results += [
-            calibration.parse_result(result)
-            for calibration, result in zip(calibrations, job.calibration_results())
-        ]
-        if progress_func:
-            progress_func(len(results), len(calibrations))
->>>>>>> f97eed9c
 
     return results
 
 
 def run_floquet_characterization_for_circuit(
-<<<<<<< HEAD
         circuit: Circuit,
         engine: Union[Engine, PhasedFSimEngineSimulator],
         processor_id: str,
         gate_set: SerializableGateSet,
-        gates_translator: Callable[[Gate], Optional[FSimGate]] = sqrt_iswap_gates_translator,
         options: FloquetPhasedFSimCalibrationOptions = FloquetPhasedFSimCalibrationOptions.
             all_except_for_chi_options(),
+        gates_translator: Callable[[Gate], Optional[FSimGate]] = sqrt_iswap_gates_translator,
         merge_sub_sets: bool = True,
         max_layers_per_request: int = 1,
         progress_func: Optional[Callable[[int, int], None]] = None
-=======
-    circuit: Circuit,
-    engine: Engine,
-    processor_id: str,
-    gate_set: SerializableGateSet,
-    options: FloquetPhasedFSimCalibrationOptions =
-        FloquetPhasedFSimCalibrationOptions.all_except_for_chi_options(),
-    gates_translator: Callable[[Gate], Optional[FSimGate]] = sqrt_iswap_gates_translator,
-    merge_sub_sets: bool = True,
-    max_layers_per_request: int = 1,
-    progress_func: Optional[Callable[[int, int], None]] = None,
->>>>>>> f97eed9c
 ) -> Tuple[List[PhasedFSimCalibrationResult], List[Optional[int]]]:
     """Extracts moments within a circuit to characterize and characterizes them against engine.
 
