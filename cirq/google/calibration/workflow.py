--- conflicted
+++ resolved
@@ -187,18 +187,6 @@
     if isinstance(engine, Engine):
         results = []
 
-<<<<<<< HEAD
-=======
-    for request in requests:
-        job = engine.run_calibration(request,
-                                     processor_id=processor_id,
-                                     gate_set=gate_set)
-        results += [calibration.parse_result(result)
-                    for calibration, result in zip(calibrations, job.calibration_results())]
->>>>>>> 076888f4
-        if progress_func:
-            progress_func(len(results), len(calibrations))
-
         requests = [
             [calibration.to_calibration_layer(handler_name)
              for calibration in calibrations[offset:offset + max_layers_per_request]]
