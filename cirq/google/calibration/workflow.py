--- conflicted
+++ resolved
@@ -171,12 +171,7 @@
 
 def run_characterizations(calibrations: List[PhasedFSimCalibrationRequest],
                           engine: Union[Engine, PhasedFSimEngineSimulator],
-<<<<<<< HEAD
                           processor_id: Optional[str],
-                          handler_name: Optional[str],
-=======
-                          processor_id: str,
->>>>>>> b66c4ddc
                           max_layers_per_request: int = 1,
                           progress_func: Optional[Callable[[int, int], None]] = None
                           ) -> List[PhasedFSimCalibrationResult]:
@@ -339,12 +334,10 @@
 ) -> Tuple[List[PhasedFSimCalibrationResult], List[Optional[int]]]:
     requests, mapping = floquet_characterization_for_circuit(
         circuit, gate_set, gates_translator, options, merge_sub_sets=merge_sub_sets)
-<<<<<<< HEAD
     results = run_characterizations(
         requests,
         engine,
         processor_id,
-        handler_name,
         max_layers_per_request=max_layers_per_request,
         progress_func=progress_func
     )
@@ -355,7 +348,6 @@
         circuit: Circuit,
         engine: Union[Engine, PhasedFSimEngineSimulator],
         processor_id: Optional[str],
-        handler_name: Optional[str],
         gate_set: SerializableGateSet,
         gates_translator: Callable[[Gate], Optional[FSimGate]] = sqrt_iswap_gates_translator,
         options: FloquetPhasedFSimCalibrationOptions = FloquetPhasedFSimCalibrationOptions(
@@ -375,7 +367,6 @@
         requests,
         engine,
         processor_id,
-        handler_name,
         max_layers_per_request=max_layers_per_request,
         progress_func=progress_func
     )
@@ -390,10 +381,4 @@
         chi=0.0 if options.characterize_chi else None,
         gamma=0.0 if options.characterize_gamma else None
     )
-    return calibrated_circuit, characterizations, calibrated_mapping, override
-=======
-    results = run_characterizations(requests, engine, processor_id,
-                                    max_layers_per_request=max_layers_per_request,
-                                    progress_func=progress_func)
-    return results, mapping
->>>>>>> b66c4ddc
+    return calibrated_circuit, characterizations, calibrated_mapping, override