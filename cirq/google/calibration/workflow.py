--- conflicted
+++ resolved
@@ -28,16 +28,9 @@
 from cirq.google.serializable_gate_set import SerializableGateSet
 
 
-<<<<<<< HEAD
-=======
 WITHOUT_CHI_CHARACTERIZATION = FloquetPhasedFSimCalibrationOptions.without_chi_characterization()
 
 
-class IncompatibleMomentError(Exception):
-    """Error that occurs when a moment is not supported by a calibration routine."""
-
-
->>>>>>> 1616e876
 def floquet_characterization_for_moment(
     moment: Moment,
     options: FloquetPhasedFSimCalibrationOptions,
@@ -114,12 +107,7 @@
 
 def floquet_characterization_for_circuit(
     circuit: Circuit,
-<<<<<<< HEAD
-    options: FloquetPhasedFSimCalibrationOptions = FloquetPhasedFSimCalibrationOptions.
-        all_except_for_chi_options(),
-=======
     options: FloquetPhasedFSimCalibrationOptions = WITHOUT_CHI_CHARACTERIZATION,
->>>>>>> 1616e876
     gates_translator: Callable[[Gate], Optional[FSimGate]] = sqrt_iswap_gates_translator,
     merge_sub_sets: bool = True,
     initial: Optional[Tuple[List[FloquetPhasedFSimCalibrationRequest], List[Optional[int]]]] = None,
@@ -293,12 +281,7 @@
     engine: Union[Engine, PhasedFSimEngineSimulator],
     processor_id: str,
     gate_set: SerializableGateSet,
-<<<<<<< HEAD
-    options: FloquetPhasedFSimCalibrationOptions = FloquetPhasedFSimCalibrationOptions.
-        all_except_for_chi_options(),
-=======
     options: FloquetPhasedFSimCalibrationOptions = WITHOUT_CHI_CHARACTERIZATION,
->>>>>>> 1616e876
     gates_translator: Callable[[Gate], Optional[FSimGate]] = sqrt_iswap_gates_translator,
     merge_sub_sets: bool = True,
     max_layers_per_request: int = 1,
