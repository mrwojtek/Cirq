# Copyright 2021 The Cirq Developers
#
# Licensed under the Apache License, Version 2.0 (the "License");
# you may not use this file except in compliance with the License.
# You may obtain a copy of the License at
#
#     https://www.apache.org/licenses/LICENSE-2.0
#
# Unless required by applicable law or agreed to in writing, software
# distributed under the License is distributed on an "AS IS" BASIS,
# WITHOUT WARRANTIES OR CONDITIONS OF ANY KIND, either express or implied.
# See the License for the specific language governing permissions and
# limitations under the License.
from typing import Optional, Tuple

from unittest import mock
import itertools
import numpy as np
import pytest

import cirq
import cirq.google.calibration.workflow as workflow

from cirq.google.calibration.phased_fsim import (
    ALL_ANGLES_FLOQUET_PHASED_FSIM_CHARACTERIZATION,
    FloquetPhasedFSimCalibrationOptions,
    FloquetPhasedFSimCalibrationRequest,
    PhasedFSimCharacterization,
    PhasedFSimCalibrationResult,
    WITHOUT_CHI_FLOQUET_PHASED_FSIM_CHARACTERIZATION,
)


SQRT_ISWAP_PARAMETERS = cirq.google.PhasedFSimCharacterization(
    theta=np.pi / 4, zeta=0.0, chi=0.0, gamma=0.0, phi=0.0
)
SQRT_ISWAP_GATE = cirq.FSimGate(np.pi / 4, 0.0)


def _fsim_identity_converter(gate: cirq.Gate) -> Optional[Tuple[cirq.FSimGate, float]]:
    if isinstance(gate, cirq.FSimGate):
        return gate, 0.0
    return None


def test_make_floquet_request_for_moment_none_for_measurements() -> None:
    a, b, c, d = cirq.LineQubit.range(4)
    moment = cirq.Moment(cirq.measure(a, b, c, d))
    assert (
        workflow.make_floquet_request_for_moment(
            moment, WITHOUT_CHI_FLOQUET_PHASED_FSIM_CHARACTERIZATION
        )
        is None
    )


def test_make_floquet_request_for_moment_fails_for_non_gate_operation() -> None:
    moment = cirq.Moment(cirq.GlobalPhaseOperation(coefficient=1.0))
    with pytest.raises(workflow.IncompatibleMomentError):
        workflow.make_floquet_request_for_moment(
            moment, WITHOUT_CHI_FLOQUET_PHASED_FSIM_CHARACTERIZATION
        )


def test_make_floquet_request_for_moment_fails_for_unsupported_gate() -> None:
    a, b = cirq.LineQubit.range(2)
    moment = cirq.Moment(cirq.CZ(a, b))
    with pytest.raises(workflow.IncompatibleMomentError):
        workflow.make_floquet_request_for_moment(
            moment,
            WITHOUT_CHI_FLOQUET_PHASED_FSIM_CHARACTERIZATION,
            gates_translator=_fsim_identity_converter,
        )


def test_make_floquet_request_for_moment_fails_for_mixed_gates() -> None:
    a, b, c, d = cirq.LineQubit.range(4)
    moment = cirq.Moment(
        [
            cirq.FSimGate(theta=np.pi / 4, phi=0.0).on(a, b),
            cirq.FSimGate(theta=np.pi / 8, phi=0.0).on(c, d),
        ]
    )
    with pytest.raises(workflow.IncompatibleMomentError):
        workflow.make_floquet_request_for_moment(
            moment,
            WITHOUT_CHI_FLOQUET_PHASED_FSIM_CHARACTERIZATION,
            gates_translator=_fsim_identity_converter,
        )


def test_make_floquet_request_for_moment_fails_for_mixed_moment() -> None:
    a, b, c = cirq.LineQubit.range(3)
    moment = cirq.Moment([cirq.FSimGate(theta=np.pi / 4, phi=0.0).on(a, b), cirq.Z.on(c)])
    with pytest.raises(workflow.IncompatibleMomentError):
        workflow.make_floquet_request_for_moment(
            moment, WITHOUT_CHI_FLOQUET_PHASED_FSIM_CHARACTERIZATION
        )


def test_make_floquet_request_for_circuit() -> None:
    a, b, c, d = cirq.LineQubit.range(4)
    circuit = cirq.Circuit(
        [
            [cirq.X(a), cirq.Y(c)],
            [cirq.FSimGate(np.pi / 4, 0.0).on(a, b), cirq.FSimGate(np.pi / 4, 0.0).on(c, d)],
            [cirq.FSimGate(np.pi / 4, 0.0).on(b, c)],
            [cirq.WaitGate(duration=cirq.Duration(micros=5.0)).on(b)],
        ]
    )
    options = WITHOUT_CHI_FLOQUET_PHASED_FSIM_CHARACTERIZATION

    request = workflow.make_floquet_request_for_circuit(circuit, options=options)

    assert request.requests == [
        cirq.google.calibration.FloquetPhasedFSimCalibrationRequest(
            pairs=((a, b), (c, d)), gate=SQRT_ISWAP_GATE, options=options
        ),
        cirq.google.calibration.FloquetPhasedFSimCalibrationRequest(
            pairs=((b, c),), gate=SQRT_ISWAP_GATE, options=options
        ),
    ]
<<<<<<< HEAD
    assert mapping == [None, 0, 1, None]
=======
    assert request.moment_allocations == [None, 0, 1]
>>>>>>> 8000941b


def test_make_floquet_request_for_circuit_merges_sub_sets() -> None:
    a, b, c, d, e = cirq.LineQubit.range(5)
    circuit = cirq.Circuit(
        [
            [cirq.X(a), cirq.Y(c)],
            [cirq.FSimGate(np.pi / 4, 0.0).on(a, b), cirq.FSimGate(np.pi / 4, 0.0).on(c, d)],
            [cirq.FSimGate(np.pi / 4, 0.0).on(b, c)],
            [cirq.FSimGate(np.pi / 4, 0.0).on(a, b)],
        ]
    )
    circuit += cirq.Moment(
        [cirq.FSimGate(np.pi / 4, 0.0).on(b, c), cirq.FSimGate(np.pi / 4, 0.0).on(d, e)]
    )
    options = WITHOUT_CHI_FLOQUET_PHASED_FSIM_CHARACTERIZATION

    request = workflow.make_floquet_request_for_circuit(circuit, options=options)

    assert request.requests == [
        cirq.google.calibration.FloquetPhasedFSimCalibrationRequest(
            pairs=((a, b), (c, d)), gate=SQRT_ISWAP_GATE, options=options
        ),
        cirq.google.calibration.FloquetPhasedFSimCalibrationRequest(
            pairs=((b, c), (d, e)), gate=SQRT_ISWAP_GATE, options=options
        ),
    ]
    assert request.moment_allocations == [None, 0, 1, 0, 1]


def test_make_floquet_request_for_circuit_merges_many_circuits() -> None:
    options = WITHOUT_CHI_FLOQUET_PHASED_FSIM_CHARACTERIZATION
    a, b, c, d, e = cirq.LineQubit.range(5)

    circuit_1 = cirq.Circuit(
        [
            [cirq.X(a), cirq.Y(c)],
            [cirq.FSimGate(np.pi / 4, 0.0).on(a, b), cirq.FSimGate(np.pi / 4, 0.0).on(c, d)],
            [cirq.FSimGate(np.pi / 4, 0.0).on(b, c)],
            [cirq.FSimGate(np.pi / 4, 0.0).on(a, b)],
        ]
    )

    request_1 = workflow.make_floquet_request_for_circuit(circuit_1, options=options)

    assert request_1.requests == [
        cirq.google.calibration.FloquetPhasedFSimCalibrationRequest(
            pairs=((a, b), (c, d)), gate=SQRT_ISWAP_GATE, options=options
        ),
        cirq.google.calibration.FloquetPhasedFSimCalibrationRequest(
            pairs=((b, c),), gate=SQRT_ISWAP_GATE, options=options
        ),
    ]
    assert request_1.moment_allocations == [None, 0, 1, 0]

    circuit_2 = cirq.Circuit(
        [cirq.FSimGate(np.pi / 4, 0.0).on(b, c), cirq.FSimGate(np.pi / 4, 0.0).on(d, e)]
    )

    request_2 = workflow.make_floquet_request_for_circuit(
        circuit_2, options=options, initial=request_1.requests
    )

    assert request_2.requests == [
        cirq.google.calibration.FloquetPhasedFSimCalibrationRequest(
            pairs=((a, b), (c, d)), gate=SQRT_ISWAP_GATE, options=options
        ),
        cirq.google.calibration.FloquetPhasedFSimCalibrationRequest(
            pairs=((b, c), (d, e)), gate=SQRT_ISWAP_GATE, options=options
        ),
    ]
    assert request_2.moment_allocations == [1]


def test_make_floquet_request_for_circuit_does_not_merge_sub_sets_when_disabled() -> None:
    a, b, c, d, e = cirq.LineQubit.range(5)
    circuit = cirq.Circuit(
        [
            [cirq.X(a), cirq.Y(c)],
            [cirq.FSimGate(np.pi / 4, 0.0).on(a, b), cirq.FSimGate(np.pi / 4, 0.0).on(c, d)],
            [cirq.FSimGate(np.pi / 4, 0.0).on(b, c)],
            [cirq.FSimGate(np.pi / 4, 0.0).on(a, b)],
        ]
    )
    circuit += cirq.Circuit(
        [cirq.FSimGate(np.pi / 4, 0.0).on(b, c), cirq.FSimGate(np.pi / 4, 0.0).on(d, e)],
        [cirq.FSimGate(np.pi / 4, 0.0).on(b, c)],
    )
    options = WITHOUT_CHI_FLOQUET_PHASED_FSIM_CHARACTERIZATION

    request = workflow.make_floquet_request_for_circuit(
        circuit, options=options, merge_subsets=False
    )

    assert request.requests == [
        cirq.google.calibration.FloquetPhasedFSimCalibrationRequest(
            pairs=((a, b), (c, d)), gate=SQRT_ISWAP_GATE, options=options
        ),
        cirq.google.calibration.FloquetPhasedFSimCalibrationRequest(
            pairs=((b, c),), gate=SQRT_ISWAP_GATE, options=options
        ),
        cirq.google.calibration.FloquetPhasedFSimCalibrationRequest(
            pairs=((a, b),), gate=SQRT_ISWAP_GATE, options=options
        ),
        cirq.google.calibration.FloquetPhasedFSimCalibrationRequest(
            pairs=((b, c), (d, e)), gate=SQRT_ISWAP_GATE, options=options
        ),
    ]
    assert request.moment_allocations == [None, 0, 1, 2, 3, 1]


def test_make_floquet_request_for_circuit_merges_compatible_sets() -> None:
    a, b, c, d, e, f = cirq.LineQubit.range(6)
    circuit = cirq.Circuit([cirq.X(a), cirq.Y(c)])
    circuit += cirq.Moment([cirq.FSimGate(np.pi / 4, 0.0).on(a, b)])
    circuit += cirq.Moment(
        [cirq.FSimGate(np.pi / 4, 0.0).on(b, c), cirq.FSimGate(np.pi / 4, 0.0).on(d, e)]
    )
    circuit += cirq.Moment([cirq.FSimGate(np.pi / 4, 0.0).on(c, d)])
    circuit += cirq.Moment(
        [cirq.FSimGate(np.pi / 4, 0.0).on(a, f), cirq.FSimGate(np.pi / 4, 0.0).on(d, e)]
    )
    options = WITHOUT_CHI_FLOQUET_PHASED_FSIM_CHARACTERIZATION

    request = workflow.make_floquet_request_for_circuit(circuit, options=options)

    assert request.requests == [
        cirq.google.calibration.FloquetPhasedFSimCalibrationRequest(
            pairs=((a, b), (c, d)), gate=SQRT_ISWAP_GATE, options=options
        ),
        cirq.google.calibration.FloquetPhasedFSimCalibrationRequest(
            pairs=((a, f), (b, c), (d, e)), gate=SQRT_ISWAP_GATE, options=options
        ),
    ]
    assert request.moment_allocations == [None, 0, 1, 0, 1]


def test_run_characterization_empty():
    assert workflow.run_characterizations([], None, 'qproc', cirq.google.FSIM_GATESET) == []


def test_run_characterization_fails_when_invalid_arguments():
    with pytest.raises(ValueError):
        assert workflow.run_characterizations(
            [], None, 'qproc', cirq.google.FSIM_GATESET, max_layers_per_request=0
        )


def test_run_characterization():
    q_00, q_01, q_02, q_03 = [cirq.GridQubit(0, index) for index in range(4)]
    gate = cirq.FSimGate(theta=np.pi / 4, phi=0.0)

    request = FloquetPhasedFSimCalibrationRequest(
        gate=gate,
        pairs=((q_00, q_01), (q_02, q_03)),
        options=FloquetPhasedFSimCalibrationOptions(
            characterize_theta=True,
            characterize_zeta=True,
            characterize_chi=False,
            characterize_gamma=False,
            characterize_phi=True,
        ),
    )

    result = cirq.google.CalibrationResult(
        code=cirq.google.api.v2.calibration_pb2.SUCCESS,
        error_message=None,
        token=None,
        valid_until=None,
        metrics=cirq.google.Calibration(
            cirq.google.api.v2.metrics_pb2.MetricsSnapshot(
                metrics=[
                    cirq.google.api.v2.metrics_pb2.Metric(
                        name='angles',
                        targets=[
                            '0_qubit_a',
                            '0_qubit_b',
                            '0_theta_est',
                            '0_zeta_est',
                            '0_phi_est',
                            '1_qubit_a',
                            '1_qubit_b',
                            '1_theta_est',
                            '1_zeta_est',
                            '1_phi_est',
                        ],
                        values=[
                            cirq.google.api.v2.metrics_pb2.Value(str_val='0_0'),
                            cirq.google.api.v2.metrics_pb2.Value(str_val='0_1'),
                            cirq.google.api.v2.metrics_pb2.Value(double_val=0.1),
                            cirq.google.api.v2.metrics_pb2.Value(double_val=0.2),
                            cirq.google.api.v2.metrics_pb2.Value(double_val=0.3),
                            cirq.google.api.v2.metrics_pb2.Value(str_val='0_2'),
                            cirq.google.api.v2.metrics_pb2.Value(str_val='0_3'),
                            cirq.google.api.v2.metrics_pb2.Value(double_val=0.4),
                            cirq.google.api.v2.metrics_pb2.Value(double_val=0.5),
                            cirq.google.api.v2.metrics_pb2.Value(double_val=0.6),
                        ],
                    )
                ]
            )
        ),
    )

    job = cirq.google.engine.EngineJob('', '', '', None)
    job._calibration_results = [result]

    engine = mock.MagicMock(spec=cirq.google.Engine)
    engine.run_calibration.return_value = job

    progress_calls = []

    def progress(step: int, steps: int) -> None:
        progress_calls.append((step, steps))

    actual = workflow.run_characterizations(
        [request], engine, 'qproc', cirq.google.FSIM_GATESET, progress_func=progress
    )

    expected = [
        PhasedFSimCalibrationResult(
            parameters={
                (q_00, q_01): PhasedFSimCharacterization(
                    theta=0.1, zeta=0.2, chi=None, gamma=None, phi=0.3
                ),
                (q_02, q_03): PhasedFSimCharacterization(
                    theta=0.4, zeta=0.5, chi=None, gamma=None, phi=0.6
                ),
            },
            gate=gate,
            options=FloquetPhasedFSimCalibrationOptions(
                characterize_theta=True,
                characterize_zeta=True,
                characterize_chi=False,
                characterize_gamma=False,
                characterize_phi=True,
            ),
        )
    ]

    assert actual == expected
    assert progress_calls == [(1, 1)]


def test_run_floquet_characterization_for_circuit():
    q_00, q_01, q_02, q_03 = [cirq.GridQubit(0, index) for index in range(4)]
    gate = cirq.FSimGate(theta=np.pi / 4, phi=0.0)

    circuit = cirq.Circuit([gate.on(q_00, q_01), gate.on(q_02, q_03)])

    options = FloquetPhasedFSimCalibrationOptions(
        characterize_theta=True,
        characterize_zeta=True,
        characterize_chi=False,
        characterize_gamma=False,
        characterize_phi=True,
    )

    job = cirq.google.engine.EngineJob('', '', '', None)
    job._calibration_results = [
        cirq.google.CalibrationResult(
            code=cirq.google.api.v2.calibration_pb2.SUCCESS,
            error_message=None,
            token=None,
            valid_until=None,
            metrics=cirq.google.Calibration(
                cirq.google.api.v2.metrics_pb2.MetricsSnapshot(
                    metrics=[
                        cirq.google.api.v2.metrics_pb2.Metric(
                            name='angles',
                            targets=[
                                '0_qubit_a',
                                '0_qubit_b',
                                '0_theta_est',
                                '0_zeta_est',
                                '0_phi_est',
                                '1_qubit_a',
                                '1_qubit_b',
                                '1_theta_est',
                                '1_zeta_est',
                                '1_phi_est',
                            ],
                            values=[
                                cirq.google.api.v2.metrics_pb2.Value(str_val='0_0'),
                                cirq.google.api.v2.metrics_pb2.Value(str_val='0_1'),
                                cirq.google.api.v2.metrics_pb2.Value(double_val=0.1),
                                cirq.google.api.v2.metrics_pb2.Value(double_val=0.2),
                                cirq.google.api.v2.metrics_pb2.Value(double_val=0.3),
                                cirq.google.api.v2.metrics_pb2.Value(str_val='0_2'),
                                cirq.google.api.v2.metrics_pb2.Value(str_val='0_3'),
                                cirq.google.api.v2.metrics_pb2.Value(double_val=0.4),
                                cirq.google.api.v2.metrics_pb2.Value(double_val=0.5),
                                cirq.google.api.v2.metrics_pb2.Value(double_val=0.6),
                            ],
                        )
                    ]
                )
            ),
        )
    ]

    engine = mock.MagicMock(spec=cirq.google.Engine)
    engine.run_calibration.return_value = job

    characterization = workflow.run_floquet_characterization_for_circuit(
        circuit, engine, 'qproc', cirq.google.FSIM_GATESET, options=options
    )

    assert characterization.results == [
        PhasedFSimCalibrationResult(
            parameters={
                (q_00, q_01): PhasedFSimCharacterization(
                    theta=0.1, zeta=0.2, chi=None, gamma=None, phi=0.3
                ),
                (q_02, q_03): PhasedFSimCharacterization(
                    theta=0.4, zeta=0.5, chi=None, gamma=None, phi=0.6
                ),
            },
            gate=gate,
            options=options,
        )
    ]
    assert characterization.moment_allocations == [0]


@pytest.mark.parametrize(
    'theta,zeta,chi,gamma,phi',
    itertools.product([0.1, 0.7], [-0.3, 0.1, 0.5], [-0.3, 0.2, 0.4], [-0.6, 0.1, 0.6], [0.2, 0.6]),
)
def test_create_corrected_fsim_gate(
    theta: float, zeta: float, chi: float, gamma: float, phi: float
) -> None:
    a, b = cirq.LineQubit.range(2)

    expected_gate = cirq.PhasedFSimGate(theta=theta, zeta=-zeta, chi=-chi, gamma=-gamma, phi=phi)
    expected = cirq.unitary(expected_gate)

    corrected_gate, corrected_mapping = workflow.create_corrected_fsim_gate(
        (a, b),
        cirq.FSimGate(theta=theta, phi=phi),
        cirq.google.PhasedFSimCharacterization(
            theta=theta, zeta=zeta, chi=chi, gamma=gamma, phi=phi
        ),
        phase_exponent=0.0,
        characterization_index=5,
    )
    actual = cirq.unitary(cirq.Circuit(corrected_gate))

    assert cirq.equal_up_to_global_phase(actual, expected)
    assert corrected_mapping == [None, 5, None]


def test_phased_calibration_for_circuit():
    a, b = cirq.LineQubit.range(2)

    characterizations = [
        PhasedFSimCalibrationResult(
            parameters={(a, b): SQRT_ISWAP_PARAMETERS},
            gate=SQRT_ISWAP_GATE,
            options=ALL_ANGLES_FLOQUET_PHASED_FSIM_CHARACTERIZATION,
        )
    ]
    mapping = [0]

    for circuit in [
        cirq.Circuit(cirq.FSimGate(theta=np.pi / 4, phi=0.0).on(a, b)),
        cirq.Circuit(cirq.FSimGate(theta=-np.pi / 4, phi=0.0).on(a, b)),
    ]:
        corrected_circuit, corrected_mapping = workflow.phased_calibration_for_circuit(
            circuit, characterizations, mapping
        )
        assert np.allclose(cirq.unitary(circuit), cirq.unitary(corrected_circuit))
        assert corrected_mapping == [None, 0, None]


@pytest.mark.parametrize(
    'theta,zeta,chi,gamma,phi',
    itertools.product(
        [np.pi / 4, -0.2], [-0.3, 0.1, 0.5], [-0.3, 0.2, 0.4], [-0.6, 0.1, 0.6], [0.2, 0.6]
    ),
)
def test_create_corrected_fsim_gate_when_phase_exponent(
    theta: float, zeta: float, chi: float, gamma: float, phi: float
) -> None:
    a, b = cirq.LineQubit.range(2)

    expected_gate = cirq.PhasedFSimGate(theta=-theta, zeta=-zeta, chi=-chi, gamma=-gamma, phi=phi)
    expected = cirq.unitary(expected_gate)

    corrected_gate, corrected_mapping = workflow.create_corrected_fsim_gate(
        (a, b),
        cirq.FSimGate(theta=theta, phi=phi),
        cirq.google.PhasedFSimCharacterization(
            theta=theta, zeta=zeta, chi=chi, gamma=gamma, phi=phi
        ),
        phase_exponent=0.5,
        characterization_index=5,
    )
    actual = cirq.unitary(cirq.Circuit(corrected_gate))

    assert cirq.equal_up_to_global_phase(actual, expected)
    assert corrected_mapping == [None, 5, None]


def test_run_floquet_calibration() -> None:
    parameters_ab = cirq.google.PhasedFSimCharacterization(zeta=0.5, chi=0.4, gamma=0.3)
    parameters_bc = cirq.google.PhasedFSimCharacterization(zeta=-0.5, chi=-0.4, gamma=-0.3)
    parameters_cd = cirq.google.PhasedFSimCharacterization(zeta=0.2, chi=0.3, gamma=0.4)

    a, b, c, d = cirq.LineQubit.range(4)
    engine_simulator = cirq.google.PhasedFSimEngineSimulator.create_from_dictionary_sqrt_iswap(
        parameters={
            (a, b): parameters_ab.merge_with(SQRT_ISWAP_PARAMETERS),
            (b, c): parameters_bc.merge_with(SQRT_ISWAP_PARAMETERS),
            (c, d): parameters_cd.merge_with(SQRT_ISWAP_PARAMETERS),
        }
    )

    circuit = cirq.Circuit(
        [
            [cirq.X(a), cirq.Y(c)],
            [cirq.FSimGate(np.pi / 4, 0.0).on(a, b), cirq.FSimGate(np.pi / 4, 0.0).on(c, d)],
            [cirq.FSimGate(np.pi / 4, 0.0).on(b, c)],
        ]
    )

    options = cirq.google.FloquetPhasedFSimCalibrationOptions(
        characterize_theta=False,
        characterize_zeta=True,
        characterize_chi=True,
        characterize_gamma=True,
        characterize_phi=False,
    )

    (
        calibrated,
        calibrations,
        mapping,
        calibrated_parameters,
    ) = workflow.run_floquet_phased_calibration_for_circuit(
        circuit,
        engine_simulator,
        processor_id=None,
        gate_set=cirq.google.SQRT_ISWAP_GATESET,
        options=options,
    )

    assert cirq.allclose_up_to_global_phase(
        engine_simulator.final_state_vector(calibrated), cirq.final_state_vector(circuit)
    )
    assert calibrations == [
        cirq.google.PhasedFSimCalibrationResult(
            gate=cirq.FSimGate(np.pi / 4, 0.0),
            parameters={(a, b): parameters_ab, (c, d): parameters_cd},
            options=options,
        ),
        cirq.google.PhasedFSimCalibrationResult(
            gate=cirq.FSimGate(np.pi / 4, 0.0), parameters={(b, c): parameters_bc}, options=options
        ),
    ]
    assert mapping == [None, None, 0, None, None, 1, None]
    assert calibrated_parameters == cirq.google.PhasedFSimCharacterization(
        zeta=0.0, chi=0.0, gamma=0.0
    )


# TODO: Check if calibration preserves moments.


def test_run_floquet_calibration_no_chi() -> None:
    parameters_ab = cirq.google.PhasedFSimCharacterization(theta=np.pi / 4, zeta=0.5, gamma=0.3)
    parameters_bc = cirq.google.PhasedFSimCharacterization(theta=np.pi / 4, zeta=-0.5, gamma=-0.3)
    parameters_cd = cirq.google.PhasedFSimCharacterization(theta=np.pi / 4, zeta=0.2, gamma=0.4)

    a, b, c, d = cirq.LineQubit.range(4)
    engine_simulator = cirq.google.PhasedFSimEngineSimulator.create_from_dictionary_sqrt_iswap(
        parameters={(a, b): parameters_ab, (b, c): parameters_bc, (c, d): parameters_cd},
        ideal_when_missing_parameter=True,
    )

    circuit = cirq.Circuit(
        [
            [cirq.X(a), cirq.Y(c)],
            [cirq.FSimGate(np.pi / 4, 0.0).on(a, b), cirq.FSimGate(np.pi / 4, 0.0).on(c, d)],
            [cirq.FSimGate(np.pi / 4, 0.0).on(b, c)],
        ]
    )

    calibrated, *_ = workflow.run_floquet_phased_calibration_for_circuit(
        circuit, engine_simulator, processor_id=None, gate_set=cirq.google.SQRT_ISWAP_GATESET
    )

    assert cirq.allclose_up_to_global_phase(
        engine_simulator.final_state_vector(calibrated), cirq.final_state_vector(circuit)
    )<|MERGE_RESOLUTION|>--- conflicted
+++ resolved
@@ -120,11 +120,7 @@
             pairs=((b, c),), gate=SQRT_ISWAP_GATE, options=options
         ),
     ]
-<<<<<<< HEAD
-    assert mapping == [None, 0, 1, None]
-=======
-    assert request.moment_allocations == [None, 0, 1]
->>>>>>> 8000941b
+    assert request.moment_allocations == [None, 0, 1, None]
 
 
 def test_make_floquet_request_for_circuit_merges_sub_sets() -> None:
