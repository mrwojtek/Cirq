--- conflicted
+++ resolved
@@ -109,11 +109,7 @@
     )
     options = WITHOUT_CHI_FLOQUET_PHASED_FSIM_CHARACTERIZATION
 
-<<<<<<< HEAD
-    circuit_calibration, requests = workflow.make_floquet_request_for_circuit(
-=======
     circuit_with_calibration, requests = workflow.make_floquet_request_for_circuit(
->>>>>>> 94826f91
         circuit, options=options
     )
 
@@ -126,13 +122,8 @@
         ),
     ]
 
-<<<<<<< HEAD
-    assert circuit_calibration.circuit == circuit
-    assert circuit_calibration.moment_allocations == [None, 0, 1]
-=======
     assert circuit_with_calibration.circuit == circuit
     assert circuit_with_calibration.moment_to_calibration == [None, 0, 1]
->>>>>>> 94826f91
 
 
 def test_make_floquet_request_for_circuit_merges_sub_sets() -> None:
@@ -148,11 +139,7 @@
     circuit += cirq.Moment([SQRT_ISWAP_GATE.on(b, c), SQRT_ISWAP_GATE.on(d, e)])
     options = WITHOUT_CHI_FLOQUET_PHASED_FSIM_CHARACTERIZATION
 
-<<<<<<< HEAD
-    circuit_calibration, requests = workflow.make_floquet_request_for_circuit(
-=======
     circuit_with_calibration, requests = workflow.make_floquet_request_for_circuit(
->>>>>>> 94826f91
         circuit, options=options
     )
 
@@ -164,13 +151,8 @@
             pairs=((b, c), (d, e)), gate=SQRT_ISWAP_GATE, options=options
         ),
     ]
-<<<<<<< HEAD
-    assert circuit_calibration.circuit == circuit
-    assert circuit_calibration.moment_allocations == [None, 0, 1, 0, 1]
-=======
     assert circuit_with_calibration.circuit == circuit
     assert circuit_with_calibration.moment_to_calibration == [None, 0, 1, 0, 1]
->>>>>>> 94826f91
 
 
 def test_make_floquet_request_for_circuit_merges_many_circuits() -> None:
@@ -186,11 +168,7 @@
         ]
     )
 
-<<<<<<< HEAD
-    circuit_calibration_1, requests_1 = workflow.make_floquet_request_for_circuit(
-=======
     circuit_with_calibration_1, requests_1 = workflow.make_floquet_request_for_circuit(
->>>>>>> 94826f91
         circuit_1, options=options
     )
 
@@ -202,21 +180,12 @@
             pairs=((b, c),), gate=SQRT_ISWAP_GATE, options=options
         ),
     ]
-<<<<<<< HEAD
-    assert circuit_calibration_1.circuit == circuit_1
-    assert circuit_calibration_1.moment_allocations == [None, 0, 1, 0]
-
-    circuit_2 = cirq.Circuit([SQRT_ISWAP_GATE.on(b, c), SQRT_ISWAP_GATE.on(d, e)])
-
-    circuit_calibration_2, requests_2 = workflow.make_floquet_request_for_circuit(
-=======
     assert circuit_with_calibration_1.circuit == circuit_1
     assert circuit_with_calibration_1.moment_to_calibration == [None, 0, 1, 0]
 
     circuit_2 = cirq.Circuit([SQRT_ISWAP_GATE.on(b, c), SQRT_ISWAP_GATE.on(d, e)])
 
     circuit_with_calibration_2, requests_2 = workflow.make_floquet_request_for_circuit(
->>>>>>> 94826f91
         circuit_2, options=options, initial=requests_1
     )
 
@@ -228,13 +197,8 @@
             pairs=((b, c), (d, e)), gate=SQRT_ISWAP_GATE, options=options
         ),
     ]
-<<<<<<< HEAD
-    assert circuit_calibration_2.circuit == circuit_2
-    assert circuit_calibration_2.moment_allocations == [1]
-=======
     assert circuit_with_calibration_2.circuit == circuit_2
     assert circuit_with_calibration_2.moment_to_calibration == [1]
->>>>>>> 94826f91
 
 
 def test_make_floquet_request_for_circuit_does_not_merge_sub_sets_when_disabled() -> None:
@@ -253,11 +217,7 @@
     )
     options = WITHOUT_CHI_FLOQUET_PHASED_FSIM_CHARACTERIZATION
 
-<<<<<<< HEAD
-    circuit_calibration, requests = workflow.make_floquet_request_for_circuit(
-=======
     circuit_with_calibration, requests = workflow.make_floquet_request_for_circuit(
->>>>>>> 94826f91
         circuit, options=options, merge_subsets=False
     )
 
@@ -275,13 +235,8 @@
             pairs=((b, c), (d, e)), gate=SQRT_ISWAP_GATE, options=options
         ),
     ]
-<<<<<<< HEAD
-    assert circuit_calibration.circuit == circuit
-    assert circuit_calibration.moment_allocations == [None, 0, 1, 2, 3, 1]
-=======
     assert circuit_with_calibration.circuit == circuit
     assert circuit_with_calibration.moment_to_calibration == [None, 0, 1, 2, 3, 1]
->>>>>>> 94826f91
 
 
 def test_make_floquet_request_for_circuit_merges_compatible_sets() -> None:
@@ -293,11 +248,7 @@
     circuit += cirq.Moment([SQRT_ISWAP_GATE.on(a, f), SQRT_ISWAP_GATE.on(d, e)])
     options = WITHOUT_CHI_FLOQUET_PHASED_FSIM_CHARACTERIZATION
 
-<<<<<<< HEAD
-    circuit_calibration, requests = workflow.make_floquet_request_for_circuit(
-=======
     circuit_with_calibration, requests = workflow.make_floquet_request_for_circuit(
->>>>>>> 94826f91
         circuit, options=options
     )
 
@@ -309,13 +260,8 @@
             pairs=((a, f), (b, c), (d, e)), gate=SQRT_ISWAP_GATE, options=options
         ),
     ]
-<<<<<<< HEAD
-    assert circuit_calibration.circuit == circuit
-    assert circuit_calibration.moment_allocations == [None, 0, 1, 0, 1]
-=======
     assert circuit_with_calibration.circuit == circuit
     assert circuit_with_calibration.moment_to_calibration == [None, 0, 1, 0, 1]
->>>>>>> 94826f91
 
 
 def test_run_characterization():
@@ -543,11 +489,7 @@
     engine = mock.MagicMock(spec=cirq.google.Engine)
     engine.run_calibration.return_value = job
 
-<<<<<<< HEAD
-    circuit_calibration, requests = workflow.run_floquet_characterization_for_circuit(
-=======
     circuit_with_calibration, requests = workflow.run_floquet_characterization_for_circuit(
->>>>>>> 94826f91
         circuit, engine, 'qproc', cirq.google.FSIM_GATESET, options=options
     )
 
@@ -565,24 +507,15 @@
             options=options,
         )
     ]
-<<<<<<< HEAD
-    assert circuit_calibration.circuit == circuit
-    assert circuit_calibration.moment_allocations == [0]
-=======
     assert circuit_with_calibration.circuit == circuit
     assert circuit_with_calibration.moment_to_calibration == [0]
->>>>>>> 94826f91
 
 
 @pytest.mark.parametrize(
     'theta,zeta,chi,gamma,phi',
     itertools.product([0.1, 0.7], [-0.3, 0.1, 0.5], [-0.3, 0.2, 0.4], [-0.6, 0.1, 0.6], [0.2, 0.6]),
 )
-<<<<<<< HEAD
-def test_phase_corrected_fsim_operations(
-=======
 def test_fsim_phase_corrections(
->>>>>>> 94826f91
     theta: float, zeta: float, chi: float, gamma: float, phi: float
 ) -> None:
     a, b = cirq.LineQubit.range(2)
@@ -590,11 +523,7 @@
     expected_gate = cirq.PhasedFSimGate(theta=theta, zeta=-zeta, chi=-chi, gamma=-gamma, phi=phi)
     expected = cirq.unitary(expected_gate)
 
-<<<<<<< HEAD
-    corrected = workflow.PhaseCorrectedFSimOperations(
-=======
     corrected = workflow.FSimPhaseCorrections.from_characterization(
->>>>>>> 94826f91
         (a, b),
         cirq.FSimGate(theta=theta, phi=phi),
         cirq.google.PhasedFSimCharacterization(
@@ -605,11 +534,7 @@
     actual = cirq.unitary(corrected.as_circuit())
 
     assert cirq.equal_up_to_global_phase(actual, expected)
-<<<<<<< HEAD
-    assert corrected.moment_allocations == [None, 5, None]
-=======
     assert corrected.moment_to_calibration == [None, 5, None]
->>>>>>> 94826f91
 
 
 def test_run_zeta_chi_gamma_calibration_for_moments() -> None:
@@ -664,11 +589,7 @@
             gate=SQRT_ISWAP_GATE, parameters={(b, c): parameters_bc}, options=options
         ),
     ]
-<<<<<<< HEAD
-    assert calibrated_circuit.moment_allocations == [None, None, 0, None, None, 1, None]
-=======
     assert calibrated_circuit.moment_to_calibration == [None, None, 0, None, None, 1, None]
->>>>>>> 94826f91
 
 
 def test_run_zeta_chi_gamma_calibration_for_moments_no_chi() -> None:
@@ -704,19 +625,6 @@
     a, b, c = cirq.LineQubit.range(3)
 
     with pytest.raises(ValueError):
-<<<<<<< HEAD
-        circuit_calibration = workflow.CircuitCalibration(cirq.Circuit(), [1])
-        workflow.zeta_chi_gamma_calibration_for_moments(circuit_calibration, [])
-
-    with pytest.raises(ValueError):
-        circuit_calibration = workflow.CircuitCalibration(
-            cirq.Circuit(SQRT_ISWAP_GATE.on(a, b)), [None]
-        )
-        workflow.zeta_chi_gamma_calibration_for_moments(circuit_calibration, [])
-
-    with pytest.raises(ValueError):
-        circuit_calibration = workflow.CircuitCalibration(
-=======
         circuit_with_calibration = workflow.CircuitWithCalibration(cirq.Circuit(), [1])
         workflow.zeta_chi_gamma_calibration_for_moments(circuit_with_calibration, [])
 
@@ -728,7 +636,6 @@
 
     with pytest.raises(ValueError):
         circuit_with_calibration = workflow.CircuitWithCalibration(
->>>>>>> 94826f91
             cirq.Circuit(SQRT_ISWAP_GATE.on(a, b)), [0]
         )
         characterizations = [
@@ -738,22 +645,6 @@
                 options=WITHOUT_CHI_FLOQUET_PHASED_FSIM_CHARACTERIZATION,
             )
         ]
-<<<<<<< HEAD
-        workflow.zeta_chi_gamma_calibration_for_moments(circuit_calibration, characterizations)
-
-    with pytest.raises(workflow.IncompatibleMomentError):
-        circuit_calibration = workflow.CircuitCalibration(
-            cirq.Circuit(cirq.GlobalPhaseOperation(coefficient=1.0)), [None]
-        )
-        workflow.zeta_chi_gamma_calibration_for_moments(circuit_calibration, [])
-
-    with pytest.raises(workflow.IncompatibleMomentError):
-        circuit_calibration = workflow.CircuitCalibration(cirq.Circuit(cirq.CZ.on(a, b)), [None])
-        workflow.zeta_chi_gamma_calibration_for_moments(circuit_calibration, [])
-
-    with pytest.raises(workflow.IncompatibleMomentError):
-        circuit_calibration = workflow.CircuitCalibration(
-=======
         workflow.zeta_chi_gamma_calibration_for_moments(circuit_with_calibration, characterizations)
 
     with pytest.raises(workflow.IncompatibleMomentError):
@@ -770,7 +661,6 @@
 
     with pytest.raises(workflow.IncompatibleMomentError):
         circuit_with_calibration = workflow.CircuitWithCalibration(
->>>>>>> 94826f91
             cirq.Circuit([SQRT_ISWAP_GATE.on(a, b), cirq.Z.on(c)]), [0]
         )
         characterizations = [
@@ -784,8 +674,4 @@
                 options=WITHOUT_CHI_FLOQUET_PHASED_FSIM_CHARACTERIZATION,
             )
         ]
-<<<<<<< HEAD
-        workflow.zeta_chi_gamma_calibration_for_moments(circuit_calibration, characterizations)
-=======
-        workflow.zeta_chi_gamma_calibration_for_moments(circuit_with_calibration, characterizations)
->>>>>>> 94826f91
+        workflow.zeta_chi_gamma_calibration_for_moments(circuit_with_calibration, characterizations)