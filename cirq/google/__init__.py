# Copyright 2018 The Cirq Developers
#
# Licensed under the Apache License, Version 2.0 (the "License");
# you may not use this file except in compliance with the License.
# You may obtain a copy of the License at
#
#     https://www.apache.org/licenses/LICENSE-2.0
#
# Unless required by applicable law or agreed to in writing, software
# distributed under the License is distributed on an "AS IS" BASIS,
# WITHOUT WARRANTIES OR CONDITIONS OF ANY KIND, either express or implied.
# See the License for the specific language governing permissions and
# limitations under the License.

"""Classes for working with Google's Quantum Engine API."""

from cirq.google import api

from cirq.google.arg_func_langs import (
    arg_from_proto,
)

from cirq.google.calibration import (
    ALL_ANGLES_FLOQUET_PHASED_FSIM_CHARACTERIZATION,
    FloquetPhasedFSimCalibrationOptions,
    FloquetPhasedFSimCalibrationRequest,
    PhasedFSimCalibrationRequest,
    PhasedFSimCalibrationResult,
    PhasedFSimCharacterization,
    PhasedFSimEngineSimulator,
    SQRT_ISWAP_PARAMETERS,
<<<<<<< HEAD
    create_corrected_fsim_gate,
    floquet_characterization_for_circuit,
    floquet_characterization_for_moment,
    phased_calibration_for_circuit,
    run_characterizations,
    run_floquet_characterization_for_circuit,
    run_floquet_phased_calibration_for_circuit,
=======
    make_floquet_request_for_circuit,
    make_floquet_request_for_moment,
    run_characterizations,
    run_floquet_characterization_for_circuit,
    try_convert_sqrt_iswap_to_fsim,
    WITHOUT_CHI_FLOQUET_PHASED_FSIM_CHARACTERIZATION,
>>>>>>> 93600be9
)

from cirq.google.devices import (
    Bristlecone,
    Foxtail,
    SerializableDevice,
    Sycamore,
    Sycamore23,
    XmonDevice,
)

from cirq.google.engine import (
    Calibration,
    CalibrationLayer,
    CalibrationResult,
    Engine,
    engine_from_environment,
    EngineJob,
    EngineProgram,
    EngineProcessor,
    EngineTimeSlot,
    ProtoVersion,
    QuantumEngineSampler,
    get_engine,
    get_engine_calibration,
    get_engine_device,
    get_engine_sampler,
)

from cirq.google.gate_sets import (
    XMON,
    FSIM_GATESET,
    SQRT_ISWAP_GATESET,
    SYC_GATESET,
    NAMED_GATESETS,
)

from cirq.google.line import (
    AnnealSequenceSearchStrategy,
    GreedySequenceSearchStrategy,
    line_on_device,
    LinePlacementStrategy,
)

from cirq.google.ops import (
    CalibrationTag,
    PhysicalZTag,
    SycamoreGate,
    SYC,
)

from cirq.google.optimizers import (
    ConvertToXmonGates,
    ConvertToSqrtIswapGates,
    ConvertToSycamoreGates,
    GateTabulation,
    optimized_for_sycamore,
    optimized_for_xmon,
)

from cirq.google.op_deserializer import (
    DeserializingArg,
    GateOpDeserializer,
)

from cirq.google.op_serializer import (
    GateOpSerializer,
    SerializingArg,
)

from cirq.google.serializable_gate_set import (
    SerializableGateSet,
)<|MERGE_RESOLUTION|>--- conflicted
+++ resolved
@@ -29,22 +29,14 @@
     PhasedFSimCharacterization,
     PhasedFSimEngineSimulator,
     SQRT_ISWAP_PARAMETERS,
-<<<<<<< HEAD
     create_corrected_fsim_gate,
-    floquet_characterization_for_circuit,
-    floquet_characterization_for_moment,
-    phased_calibration_for_circuit,
-    run_characterizations,
-    run_floquet_characterization_for_circuit,
-    run_floquet_phased_calibration_for_circuit,
-=======
     make_floquet_request_for_circuit,
     make_floquet_request_for_moment,
+    phased_calibration_for_circuit,
     run_characterizations,
     run_floquet_characterization_for_circuit,
     try_convert_sqrt_iswap_to_fsim,
     WITHOUT_CHI_FLOQUET_PHASED_FSIM_CHARACTERIZATION,
->>>>>>> 93600be9
 )
 
 from cirq.google.devices import (
