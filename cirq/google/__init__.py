# Copyright 2018 The Cirq Developers
#
# Licensed under the Apache License, Version 2.0 (the "License");
# you may not use this file except in compliance with the License.
# You may obtain a copy of the License at
#
#     https://www.apache.org/licenses/LICENSE-2.0
#
# Unless required by applicable law or agreed to in writing, software
# distributed under the License is distributed on an "AS IS" BASIS,
# WITHOUT WARRANTIES OR CONDITIONS OF ANY KIND, either express or implied.
# See the License for the specific language governing permissions and
# limitations under the License.

"""Classes for working with Google's Quantum Engine API."""

from cirq.google import api

from cirq.google.arg_func_langs import (
    arg_from_proto,
)

from cirq.google.calibration import (
    FloquetPhasedFSimCalibrationOptions,
    FloquetPhasedFSimCalibrationRequest,
    FloquetPhasedFSimCalibrationResult,
    PhasedFSimCalibrationRequest,
    PhasedFSimCalibrationResult,
<<<<<<< HEAD
    floquet_characterization_for_circuit,
    floquet_characterization_for_moment,
    run_characterizations,
    run_floquet_characterization_for_circuit
=======
    PhasedFSimCharacterization,
    run_characterizations
>>>>>>> f841e28b
)

from cirq.google.devices import (
    Bristlecone,
    Foxtail,
    SerializableDevice,
    Sycamore,
    Sycamore23,
    XmonDevice,
)

from cirq.google.engine import (
    Calibration,
    CalibrationLayer,
    CalibrationResult,
    Engine,
    engine_from_environment,
    EngineJob,
    EngineProgram,
    EngineProcessor,
    EngineTimeSlot,
    ProtoVersion,
    QuantumEngineSampler,
    get_engine,
    get_engine_calibration,
    get_engine_device,
    get_engine_sampler,
)

from cirq.google.gate_sets import (
    XMON,
    FSIM_GATESET,
    SQRT_ISWAP_GATESET,
    SYC_GATESET,
    NAMED_GATESETS,
)

from cirq.google.line import (
    AnnealSequenceSearchStrategy,
    GreedySequenceSearchStrategy,
    line_on_device,
    LinePlacementStrategy,
)

from cirq.google.ops import (
    CalibrationTag,
    PhysicalZTag,
    SycamoreGate,
    SYC,
)

from cirq.google.optimizers import (
    ConvertToXmonGates,
    ConvertToSqrtIswapGates,
    ConvertToSycamoreGates,
    GateTabulation,
    optimized_for_sycamore,
    optimized_for_xmon,
)

from cirq.google.op_deserializer import (
    DeserializingArg,
    GateOpDeserializer,
)

from cirq.google.op_serializer import (
    GateOpSerializer,
    SerializingArg,
)

from cirq.google.serializable_gate_set import (
    SerializableGateSet,
)<|MERGE_RESOLUTION|>--- conflicted
+++ resolved
@@ -26,15 +26,11 @@
     FloquetPhasedFSimCalibrationResult,
     PhasedFSimCalibrationRequest,
     PhasedFSimCalibrationResult,
-<<<<<<< HEAD
+    PhasedFSimCharacterization,
     floquet_characterization_for_circuit,
     floquet_characterization_for_moment,
     run_characterizations,
     run_floquet_characterization_for_circuit
-=======
-    PhasedFSimCharacterization,
-    run_characterizations
->>>>>>> f841e28b
 )
 
 from cirq.google.devices import (
